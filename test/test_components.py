import pandas as pd
import pytest

from pypsa import Network
from pypsa.components.components import Component


@pytest.fixture
<<<<<<< HEAD
def n_5bus():
    # Set up empty network with 5 buses.
    n = pypsa.Network()
    n.add("Bus", [f"bus_{i} " for i in range(5)])
    return n


@pytest.fixture
def n_5bus_7sn():
    # Set up empty network with 5 buses and 7 snapshots.
    n = pypsa.Network()
    n_buses = 5
    n_snapshots = 7
    n.add("Bus", [f"bus_{i} " for i in range(n_buses)])
    n.set_snapshots(range(n_snapshots))
    return n


class TestAddRemove:
    @staticmethod
    def test_remove(ac_dc_network):
        """
        GIVEN   the AC DC exemplary pypsa network.

        WHEN    two components of Generator are removed with remove

        THEN    the generator dataframe and the time-dependent generator
        dataframe should not contain the removed elements.
        """
        n = ac_dc_network

        generators = {"Manchester Wind", "Frankfurt Wind"}

        n.remove("Generator", generators)

        assert not generators.issubset(n.generators.index)
        assert not generators.issubset(n.generators_t.p_max_pu.columns)

    @staticmethod
    def test_remove_misspelled_component(ac_dc_network):
        """
        GIVEN   the AC DC exemplary pypsa network.

        WHEN    a misspelled component is removed with remove

        THEN    the function should not change anything in the Line
        component dataframe and an error should be logged.
        """
        n = ac_dc_network

        with pytest.raises(ValueError):
            n.remove("Liness", ["0", "1"])

    @staticmethod
    def test_add_misspelled_component(n_5bus):
        """
        GIVEN   an empty PyPSA network with 5 buses.

        WHEN    multiple components of a misspelled component are added

        THEN    the function should not change anything and an error should
        be logged.
        """
        misspelled_component = "Generatro"
        with pytest.raises(ValueError, match="not found"):
            n_5bus.add(
                misspelled_component,
                ["g_1", "g_2"],
                bus=["bus_1", "bus_2"],
            )

    @staticmethod
    def test_add_duplicated_names(n_5bus):
        """
        GIVEN   an empty PyPSA network with 5 buses.

        WHEN    adding generators with the same name

        THEN    the function should fail and an error should be logged.
        """
        with pytest.raises(ValueError, match="must be unique"):
            n_5bus.add(
                "Generator",
                ["g_1", "g_1"],
                bus=["bus_1", "bus_2"],
            )

    @staticmethod
    @pytest.mark.parametrize("slicer", [0, slice(0, 1), slice(None, None)])
    def test_add_static(n_5bus, slicer):
        buses = n_5bus.buses.index[slicer]

        load_names = "load_" + buses

        n_5bus.add("Load", load_names, bus=buses, p_set=3)

        if slicer == 0:
            load_names = pd.Index([load_names])

        assert len(n_5bus.loads) == len(load_names)
        assert n_5bus.loads.index.name == "Load"
        assert n_5bus.loads.index.equals(load_names)
        assert (n_5bus.loads.bus == buses).all()
        assert (n_5bus.loads.p_set == 3).all()

        if slicer == slice(None, None):
            # Test different names shape
            with pytest.raises(ValueError, match="for each component name."):
                n_5bus.add("Load", load_names[1:] + "_a", bus=buses)

    @staticmethod
    @pytest.mark.parametrize("slicer", [slice(0, 1), slice(None, None)])
    def test_add_static_with_index(n_5bus, slicer):
        buses = n_5bus.buses.index[slicer]

        load_names = "load_" + buses
        buses = pd.Series(buses, index=load_names)

        n_5bus.add(
            "Load",
            load_names,
            bus=buses,
            p_set=3,
        )

        assert len(n_5bus.loads) == len(load_names)
        assert n_5bus.loads.index.name == "Load"
        assert n_5bus.loads.index.equals(load_names)
        assert (n_5bus.loads.bus == buses).all()
        assert (n_5bus.loads.p_set == 3).all()

        if len(buses) > 1:
            # Test unaligned names index
            with pytest.raises(ValueError, match="index which does not align"):
                n_5bus.add("Load", load_names + "_a", bus=swap_df_index(buses))

    @staticmethod
    def test_add_varying_single(n_5bus_7sn):
        buses = n_5bus_7sn.buses.index

        # Add load component at every bus with time-dependent attribute p_set.
        p_set = rng.random(size=(len(n_5bus_7sn.snapshots)))
        n_5bus_7sn.add(
            "Load",
            "load_1",
            bus=buses[0],
            p_set=p_set,
        )

        assert len(n_5bus_7sn.loads) == 1
        assert n_5bus_7sn.loads.index.name == "Load"
        assert (n_5bus_7sn.loads.index == "load_1").all()
        assert (n_5bus_7sn.loads.bus == buses[0]).all()
        assert (n_5bus_7sn.loads_t.p_set.T == p_set).all().all()
        assert (n_5bus_7sn.loads.p_set == 0).all()  # Assert that default value is set

        # Test different snapshots shape
        with pytest.raises(ValueError, match="for each snapshot"):
            n_5bus_7sn.add(
                "Load",
                "load_1_a",
                p_set=p_set[1:],
            )

    @staticmethod
    @pytest.mark.parametrize("slicer", [slice(0, 1), slice(None, None)])
    def test_add_varying_multiple(n_5bus_7sn, slicer):
        buses = n_5bus_7sn.buses.index[slicer]

        # Add load component at every bus with time-dependent attribute p_set.
        load_names = "load_" + buses
        p_set = rng.random(size=(len(n_5bus_7sn.snapshots), len(buses)))
        n_5bus_7sn.add(
            "Load",
            load_names,
            bus=buses,
            p_set=p_set,
        )

        assert len(n_5bus_7sn.loads) == len(load_names)
        assert n_5bus_7sn.loads.index.name == "Load"
        assert n_5bus_7sn.loads.index.equals(load_names)
        assert (n_5bus_7sn.loads.bus == buses).all()
        assert (n_5bus_7sn.loads_t.p_set == p_set).all().all()
        assert (n_5bus_7sn.loads.p_set == 0).all()  # Assert that default value is set

        if len(buses) > 1:
            # Test different names shape
            with pytest.raises(ValueError, match="but expected"):
                n_5bus_7sn.add("Load", load_names[1:] + "_a", p_set=p_set)

        # Test different snapshots shape
        with pytest.raises(ValueError, match="but expected"):
            n_5bus_7sn.add("Load", load_names + "_c", p_set=p_set[1:])

    @staticmethod
    def test_add_varying_multiple_with_index(n_5bus_7sn):
        buses = n_5bus_7sn.buses.index

        # Add load component at every bus with time-dependent attribute p_set.
        load_names = "load_" + buses
        p_set = pd.DataFrame(
            rng.random(size=(len(n_5bus_7sn.snapshots), len(buses))),
            index=n_5bus_7sn.snapshots,
            columns=load_names,
        )

        n_5bus_7sn.add(
            "Load",
            load_names,
            bus=buses,
            p_set=p_set,
        )

        assert len(n_5bus_7sn.loads) == len(load_names)
        assert n_5bus_7sn.loads.index.name == "Load"
        assert n_5bus_7sn.loads.index.equals(load_names)
        assert (n_5bus_7sn.loads.bus == buses).all()
        assert (n_5bus_7sn.loads_t.p_set == p_set).all().all()
        assert (n_5bus_7sn.loads.p_set == 0).all()  # Assert that default value is set

        # Test different names shape
        with pytest.raises(ValueError, match="index which does not align"):
            n_5bus_7sn.add("Load", load_names[1:] + "_a", p_set=p_set)

        # Test unaligned names index
        with pytest.raises(ValueError, match="index which does not align"):
            n_5bus_7sn.add("Load", load_names + "_b", p_set=swap_df_index(p_set))

        # Test different snapshots shape
        with pytest.raises(ValueError, match="index which does not align"):
            n_5bus_7sn.add("Load", load_names + "_c", p_set=p_set[1:])

        # Test different snapshots index
        with pytest.raises(ValueError, match="index which does not align"):
            n_5bus_7sn.add(
                "Load", load_names + "_d", p_set=swap_df_index(p_set, axis=1)
            )

    @staticmethod
    def test_add_overwrite_static(n_5bus, caplog):
        n_5bus.add("Bus", [f"bus_{i} " for i in range(6)], x=1)

        assert (n_5bus.buses.iloc[:5].x == 0).all()
        assert (n_5bus.buses.iloc[5].x == 1).all()
        assert caplog.records[-1].levelname == "WARNING"

        n_5bus.add("Bus", [f"bus_{i} " for i in range(5)], x=1, overwrite=True)
        assert (n_5bus.buses.x == 1).all()

    @staticmethod
    def test_add_overwrite_varying(n_5bus_7sn, caplog):
        bus_names = [f"bus_{i} " for i in range(6)]

        n_5bus_7sn.add("Bus", bus_names, p=[1] * 6)
        assert (n_5bus_7sn.buses_t.p.iloc[:, :5] == 0).all().all()
        assert (n_5bus_7sn.buses_t.p.iloc[:, 5] == 1).all().all()
        assert caplog.records[-1].levelname == "WARNING"

        n_5bus_7sn.add("Bus", bus_names[:5], p=[2] * 5, overwrite=True)
        assert (n_5bus_7sn.buses_t.p.loc[:, bus_names[:5]] == 2).all().all()
        assert (n_5bus_7sn.buses_t.p.loc[:, bus_names[5]] == 1).all().all()

        p = rng.random(size=(7, 5))
        n_5bus_7sn.add("Bus", bus_names[:5], p=p, overwrite=False)
        assert (n_5bus_7sn.buses_t.p.loc[:, bus_names[:5]] == 2).all().all()
        n_5bus_7sn.add("Bus", bus_names[:5], p=p, overwrite=True)
        assert (n_5bus_7sn.buses_t.p.loc[:, bus_names[:5]] == p).all().all()

    @staticmethod
    def test_multiple_add_defaults(n_5bus):
        """
        GIVEN   an empty PyPSA network with 5 buses.

        WHEN    adding multiple components of Generator and Load with add

        THEN    the defaults should be set correctly according to
        n.component_attrs.
        """
        gen_names = ["g_1", "g_2"]
        n_5bus.add(
            "Generator",
            gen_names,
            bus=["bus_1", "bus_2"],
        )

        line_names = ["l_1", "l_2"]
        n_5bus.add(
            "Load",
            line_names,
            bus=["bus_1", "bus_2"],
        )

        assert (
            n_5bus.generators.loc[gen_names[0], "control"]
            == n_5bus.component_attrs.Generator.loc["control", "default"]
        )

        assert (
            n_5bus.loads.loc[line_names[0], "p_set"]
            == n_5bus.component_attrs.Load.loc["p_set", "default"]
        )

    @staticmethod
    def test_single_add_network_static(ac_dc_network, n_5bus):
        """
        GIVEN   the AC DC exemplary pypsa network and an empty PyPSA network with 5
        buses.

        WHEN    the second network is added to the first

        THEN    the first network should now contain its original buses and
        also the buses in the second network
        """

        n = ac_dc_network.merge(n_5bus, with_time=False)
        new_buses = set(n.buses.index)
        assert new_buses.issuperset(n_5bus.buses.index)

    @staticmethod
    def test_single_add_network_with_time(ac_dc_network, n_5bus):
        """
        GIVEN   the AC DC exemplary pypsa network and an empty PyPSA network with 5
        buses and the same snapshots.

        WHEN    the second network is added to the first

        THEN    the first network should now contain its original buses and
        also the buses in the second network
        """
        with pytest.raises(ValueError):
            ac_dc_network.merge(n_5bus, with_time=True)

        n_5bus.set_snapshots(ac_dc_network.snapshots)
        n = ac_dc_network.merge(n_5bus, with_time=True)
        new_buses = set(n.buses.index)
        assert new_buses.issuperset(n_5bus.buses.index)


class TestCopy:
    @pytest.mark.skipif(
        sys.platform == "win32",
        reason="pd.equals fails on windows (https://stackoverflow.com/questions/62128721).",
    )
    def test_copy_default_behavior(request, all_networks_scoped):
        """
        GIVEN   the AC DC exemplary pypsa network.
=======
def legacy_component():
    n = Network()
    # Create a sample component object
    data = {"active": [True, False, True], "other_attr": [1, 2, 3]}
    static = pd.DataFrame(data, index=["asset1", "asset2", "asset3"])
    dynamic = {"time_series": pd.DataFrame({"value": [0.1, 0.2, 0.3]})}

    component = Component(
        name="Generator",
        n=n,
        static=static,
        dynamic=dynamic,
    )
    return component
>>>>>>> c36338c1

        WHEN    copying the network with timestamps

<<<<<<< HEAD
        THEN    the copied network should have the same generators, loads
        and timestamps.
        """
        n = all_networks_scoped
        network_copy = n.copy()
        assert n == network_copy
        assert n is not network_copy

    @pytest.mark.skipif(
        sys.platform == "win32",
        reason="pd.equals fails on windows (https://stackoverflow.com/questions/62128721).",
    )
    def test_copy_snapshots(request, all_networks_scoped):
        """
        GIVEN   the AC DC exemplary pypsa network.

        WHEN    copying the network without snapshots

        THEN    the copied network should only have the current time index.
        """
        n = copy.deepcopy(all_networks_scoped)
        copied_n = n.copy(snapshots=[])
        assert copied_n.snapshots.size == 1

        copied_n = n.copy(snapshots=n.snapshots[:5])
        n.set_snapshots(n.snapshots[:5])
        assert copied_n == n


@pytest.mark.skipif(
    sys.platform == "win32",
    reason="pd.equals fails on windows (https://stackoverflow.com/questions/62128721).",
)
def test_equality_behavior(request, all_networks_scoped):
    """
    GIVEN   the AC DC exemplary pypsa network.

    WHEN    comparing the network to itself

    THEN    the networks should be equal.
    """
    n = all_networks_scoped
    deep_copy = copy.deepcopy(n)
    assert n == deep_copy
    assert n is not deep_copy

    # TODO: Could add more property based tests here (hypothesis)
    deep_copy.name = "new_name"
    assert n != deep_copy
=======
def test_deprecated_arguments():
    with pytest.warns(DeprecationWarning):
        Component(name="Generator", list_name="x", attrs=pd.DataFrame())


def test_component_initialization(legacy_component):
    component = legacy_component
    assert component.name == "Generator"
    assert component.list_name == "generators"
    assert component.static.shape == (3, 2)
    assert "time_series" in component.dynamic

>>>>>>> c36338c1

def test_active_assets(legacy_component):
    component = legacy_component
    active_assets = component.static.query("active").index
    assert len(active_assets) == 2
    assert "asset1" in active_assets
    assert "asset3" in active_assets


def test_active_in_investment_period(legacy_component):
    component = legacy_component
    active_assets = component.get_active_assets()
    assert active_assets.sum() == 2
    assert active_assets["asset1"]
    assert not active_assets["asset2"]
    assert active_assets["asset3"]


def test_imports():
    with pytest.raises(ImportError):
        from pypsa.components import Network  # noqa: F401
    with pytest.raises(ImportError):
        from pypsa.components import SubNetwork  # noqa: F401<|MERGE_RESOLUTION|>--- conflicted
+++ resolved
@@ -6,355 +6,6 @@
 
 
 @pytest.fixture
-<<<<<<< HEAD
-def n_5bus():
-    # Set up empty network with 5 buses.
-    n = pypsa.Network()
-    n.add("Bus", [f"bus_{i} " for i in range(5)])
-    return n
-
-
-@pytest.fixture
-def n_5bus_7sn():
-    # Set up empty network with 5 buses and 7 snapshots.
-    n = pypsa.Network()
-    n_buses = 5
-    n_snapshots = 7
-    n.add("Bus", [f"bus_{i} " for i in range(n_buses)])
-    n.set_snapshots(range(n_snapshots))
-    return n
-
-
-class TestAddRemove:
-    @staticmethod
-    def test_remove(ac_dc_network):
-        """
-        GIVEN   the AC DC exemplary pypsa network.
-
-        WHEN    two components of Generator are removed with remove
-
-        THEN    the generator dataframe and the time-dependent generator
-        dataframe should not contain the removed elements.
-        """
-        n = ac_dc_network
-
-        generators = {"Manchester Wind", "Frankfurt Wind"}
-
-        n.remove("Generator", generators)
-
-        assert not generators.issubset(n.generators.index)
-        assert not generators.issubset(n.generators_t.p_max_pu.columns)
-
-    @staticmethod
-    def test_remove_misspelled_component(ac_dc_network):
-        """
-        GIVEN   the AC DC exemplary pypsa network.
-
-        WHEN    a misspelled component is removed with remove
-
-        THEN    the function should not change anything in the Line
-        component dataframe and an error should be logged.
-        """
-        n = ac_dc_network
-
-        with pytest.raises(ValueError):
-            n.remove("Liness", ["0", "1"])
-
-    @staticmethod
-    def test_add_misspelled_component(n_5bus):
-        """
-        GIVEN   an empty PyPSA network with 5 buses.
-
-        WHEN    multiple components of a misspelled component are added
-
-        THEN    the function should not change anything and an error should
-        be logged.
-        """
-        misspelled_component = "Generatro"
-        with pytest.raises(ValueError, match="not found"):
-            n_5bus.add(
-                misspelled_component,
-                ["g_1", "g_2"],
-                bus=["bus_1", "bus_2"],
-            )
-
-    @staticmethod
-    def test_add_duplicated_names(n_5bus):
-        """
-        GIVEN   an empty PyPSA network with 5 buses.
-
-        WHEN    adding generators with the same name
-
-        THEN    the function should fail and an error should be logged.
-        """
-        with pytest.raises(ValueError, match="must be unique"):
-            n_5bus.add(
-                "Generator",
-                ["g_1", "g_1"],
-                bus=["bus_1", "bus_2"],
-            )
-
-    @staticmethod
-    @pytest.mark.parametrize("slicer", [0, slice(0, 1), slice(None, None)])
-    def test_add_static(n_5bus, slicer):
-        buses = n_5bus.buses.index[slicer]
-
-        load_names = "load_" + buses
-
-        n_5bus.add("Load", load_names, bus=buses, p_set=3)
-
-        if slicer == 0:
-            load_names = pd.Index([load_names])
-
-        assert len(n_5bus.loads) == len(load_names)
-        assert n_5bus.loads.index.name == "Load"
-        assert n_5bus.loads.index.equals(load_names)
-        assert (n_5bus.loads.bus == buses).all()
-        assert (n_5bus.loads.p_set == 3).all()
-
-        if slicer == slice(None, None):
-            # Test different names shape
-            with pytest.raises(ValueError, match="for each component name."):
-                n_5bus.add("Load", load_names[1:] + "_a", bus=buses)
-
-    @staticmethod
-    @pytest.mark.parametrize("slicer", [slice(0, 1), slice(None, None)])
-    def test_add_static_with_index(n_5bus, slicer):
-        buses = n_5bus.buses.index[slicer]
-
-        load_names = "load_" + buses
-        buses = pd.Series(buses, index=load_names)
-
-        n_5bus.add(
-            "Load",
-            load_names,
-            bus=buses,
-            p_set=3,
-        )
-
-        assert len(n_5bus.loads) == len(load_names)
-        assert n_5bus.loads.index.name == "Load"
-        assert n_5bus.loads.index.equals(load_names)
-        assert (n_5bus.loads.bus == buses).all()
-        assert (n_5bus.loads.p_set == 3).all()
-
-        if len(buses) > 1:
-            # Test unaligned names index
-            with pytest.raises(ValueError, match="index which does not align"):
-                n_5bus.add("Load", load_names + "_a", bus=swap_df_index(buses))
-
-    @staticmethod
-    def test_add_varying_single(n_5bus_7sn):
-        buses = n_5bus_7sn.buses.index
-
-        # Add load component at every bus with time-dependent attribute p_set.
-        p_set = rng.random(size=(len(n_5bus_7sn.snapshots)))
-        n_5bus_7sn.add(
-            "Load",
-            "load_1",
-            bus=buses[0],
-            p_set=p_set,
-        )
-
-        assert len(n_5bus_7sn.loads) == 1
-        assert n_5bus_7sn.loads.index.name == "Load"
-        assert (n_5bus_7sn.loads.index == "load_1").all()
-        assert (n_5bus_7sn.loads.bus == buses[0]).all()
-        assert (n_5bus_7sn.loads_t.p_set.T == p_set).all().all()
-        assert (n_5bus_7sn.loads.p_set == 0).all()  # Assert that default value is set
-
-        # Test different snapshots shape
-        with pytest.raises(ValueError, match="for each snapshot"):
-            n_5bus_7sn.add(
-                "Load",
-                "load_1_a",
-                p_set=p_set[1:],
-            )
-
-    @staticmethod
-    @pytest.mark.parametrize("slicer", [slice(0, 1), slice(None, None)])
-    def test_add_varying_multiple(n_5bus_7sn, slicer):
-        buses = n_5bus_7sn.buses.index[slicer]
-
-        # Add load component at every bus with time-dependent attribute p_set.
-        load_names = "load_" + buses
-        p_set = rng.random(size=(len(n_5bus_7sn.snapshots), len(buses)))
-        n_5bus_7sn.add(
-            "Load",
-            load_names,
-            bus=buses,
-            p_set=p_set,
-        )
-
-        assert len(n_5bus_7sn.loads) == len(load_names)
-        assert n_5bus_7sn.loads.index.name == "Load"
-        assert n_5bus_7sn.loads.index.equals(load_names)
-        assert (n_5bus_7sn.loads.bus == buses).all()
-        assert (n_5bus_7sn.loads_t.p_set == p_set).all().all()
-        assert (n_5bus_7sn.loads.p_set == 0).all()  # Assert that default value is set
-
-        if len(buses) > 1:
-            # Test different names shape
-            with pytest.raises(ValueError, match="but expected"):
-                n_5bus_7sn.add("Load", load_names[1:] + "_a", p_set=p_set)
-
-        # Test different snapshots shape
-        with pytest.raises(ValueError, match="but expected"):
-            n_5bus_7sn.add("Load", load_names + "_c", p_set=p_set[1:])
-
-    @staticmethod
-    def test_add_varying_multiple_with_index(n_5bus_7sn):
-        buses = n_5bus_7sn.buses.index
-
-        # Add load component at every bus with time-dependent attribute p_set.
-        load_names = "load_" + buses
-        p_set = pd.DataFrame(
-            rng.random(size=(len(n_5bus_7sn.snapshots), len(buses))),
-            index=n_5bus_7sn.snapshots,
-            columns=load_names,
-        )
-
-        n_5bus_7sn.add(
-            "Load",
-            load_names,
-            bus=buses,
-            p_set=p_set,
-        )
-
-        assert len(n_5bus_7sn.loads) == len(load_names)
-        assert n_5bus_7sn.loads.index.name == "Load"
-        assert n_5bus_7sn.loads.index.equals(load_names)
-        assert (n_5bus_7sn.loads.bus == buses).all()
-        assert (n_5bus_7sn.loads_t.p_set == p_set).all().all()
-        assert (n_5bus_7sn.loads.p_set == 0).all()  # Assert that default value is set
-
-        # Test different names shape
-        with pytest.raises(ValueError, match="index which does not align"):
-            n_5bus_7sn.add("Load", load_names[1:] + "_a", p_set=p_set)
-
-        # Test unaligned names index
-        with pytest.raises(ValueError, match="index which does not align"):
-            n_5bus_7sn.add("Load", load_names + "_b", p_set=swap_df_index(p_set))
-
-        # Test different snapshots shape
-        with pytest.raises(ValueError, match="index which does not align"):
-            n_5bus_7sn.add("Load", load_names + "_c", p_set=p_set[1:])
-
-        # Test different snapshots index
-        with pytest.raises(ValueError, match="index which does not align"):
-            n_5bus_7sn.add(
-                "Load", load_names + "_d", p_set=swap_df_index(p_set, axis=1)
-            )
-
-    @staticmethod
-    def test_add_overwrite_static(n_5bus, caplog):
-        n_5bus.add("Bus", [f"bus_{i} " for i in range(6)], x=1)
-
-        assert (n_5bus.buses.iloc[:5].x == 0).all()
-        assert (n_5bus.buses.iloc[5].x == 1).all()
-        assert caplog.records[-1].levelname == "WARNING"
-
-        n_5bus.add("Bus", [f"bus_{i} " for i in range(5)], x=1, overwrite=True)
-        assert (n_5bus.buses.x == 1).all()
-
-    @staticmethod
-    def test_add_overwrite_varying(n_5bus_7sn, caplog):
-        bus_names = [f"bus_{i} " for i in range(6)]
-
-        n_5bus_7sn.add("Bus", bus_names, p=[1] * 6)
-        assert (n_5bus_7sn.buses_t.p.iloc[:, :5] == 0).all().all()
-        assert (n_5bus_7sn.buses_t.p.iloc[:, 5] == 1).all().all()
-        assert caplog.records[-1].levelname == "WARNING"
-
-        n_5bus_7sn.add("Bus", bus_names[:5], p=[2] * 5, overwrite=True)
-        assert (n_5bus_7sn.buses_t.p.loc[:, bus_names[:5]] == 2).all().all()
-        assert (n_5bus_7sn.buses_t.p.loc[:, bus_names[5]] == 1).all().all()
-
-        p = rng.random(size=(7, 5))
-        n_5bus_7sn.add("Bus", bus_names[:5], p=p, overwrite=False)
-        assert (n_5bus_7sn.buses_t.p.loc[:, bus_names[:5]] == 2).all().all()
-        n_5bus_7sn.add("Bus", bus_names[:5], p=p, overwrite=True)
-        assert (n_5bus_7sn.buses_t.p.loc[:, bus_names[:5]] == p).all().all()
-
-    @staticmethod
-    def test_multiple_add_defaults(n_5bus):
-        """
-        GIVEN   an empty PyPSA network with 5 buses.
-
-        WHEN    adding multiple components of Generator and Load with add
-
-        THEN    the defaults should be set correctly according to
-        n.component_attrs.
-        """
-        gen_names = ["g_1", "g_2"]
-        n_5bus.add(
-            "Generator",
-            gen_names,
-            bus=["bus_1", "bus_2"],
-        )
-
-        line_names = ["l_1", "l_2"]
-        n_5bus.add(
-            "Load",
-            line_names,
-            bus=["bus_1", "bus_2"],
-        )
-
-        assert (
-            n_5bus.generators.loc[gen_names[0], "control"]
-            == n_5bus.component_attrs.Generator.loc["control", "default"]
-        )
-
-        assert (
-            n_5bus.loads.loc[line_names[0], "p_set"]
-            == n_5bus.component_attrs.Load.loc["p_set", "default"]
-        )
-
-    @staticmethod
-    def test_single_add_network_static(ac_dc_network, n_5bus):
-        """
-        GIVEN   the AC DC exemplary pypsa network and an empty PyPSA network with 5
-        buses.
-
-        WHEN    the second network is added to the first
-
-        THEN    the first network should now contain its original buses and
-        also the buses in the second network
-        """
-
-        n = ac_dc_network.merge(n_5bus, with_time=False)
-        new_buses = set(n.buses.index)
-        assert new_buses.issuperset(n_5bus.buses.index)
-
-    @staticmethod
-    def test_single_add_network_with_time(ac_dc_network, n_5bus):
-        """
-        GIVEN   the AC DC exemplary pypsa network and an empty PyPSA network with 5
-        buses and the same snapshots.
-
-        WHEN    the second network is added to the first
-
-        THEN    the first network should now contain its original buses and
-        also the buses in the second network
-        """
-        with pytest.raises(ValueError):
-            ac_dc_network.merge(n_5bus, with_time=True)
-
-        n_5bus.set_snapshots(ac_dc_network.snapshots)
-        n = ac_dc_network.merge(n_5bus, with_time=True)
-        new_buses = set(n.buses.index)
-        assert new_buses.issuperset(n_5bus.buses.index)
-
-
-class TestCopy:
-    @pytest.mark.skipif(
-        sys.platform == "win32",
-        reason="pd.equals fails on windows (https://stackoverflow.com/questions/62128721).",
-    )
-    def test_copy_default_behavior(request, all_networks_scoped):
-        """
-        GIVEN   the AC DC exemplary pypsa network.
-=======
 def legacy_component():
     n = Network()
     # Create a sample component object
@@ -369,61 +20,8 @@
         dynamic=dynamic,
     )
     return component
->>>>>>> c36338c1
-
-        WHEN    copying the network with timestamps
-
-<<<<<<< HEAD
-        THEN    the copied network should have the same generators, loads
-        and timestamps.
-        """
-        n = all_networks_scoped
-        network_copy = n.copy()
-        assert n == network_copy
-        assert n is not network_copy
-
-    @pytest.mark.skipif(
-        sys.platform == "win32",
-        reason="pd.equals fails on windows (https://stackoverflow.com/questions/62128721).",
-    )
-    def test_copy_snapshots(request, all_networks_scoped):
-        """
-        GIVEN   the AC DC exemplary pypsa network.
-
-        WHEN    copying the network without snapshots
-
-        THEN    the copied network should only have the current time index.
-        """
-        n = copy.deepcopy(all_networks_scoped)
-        copied_n = n.copy(snapshots=[])
-        assert copied_n.snapshots.size == 1
-
-        copied_n = n.copy(snapshots=n.snapshots[:5])
-        n.set_snapshots(n.snapshots[:5])
-        assert copied_n == n
 
 
-@pytest.mark.skipif(
-    sys.platform == "win32",
-    reason="pd.equals fails on windows (https://stackoverflow.com/questions/62128721).",
-)
-def test_equality_behavior(request, all_networks_scoped):
-    """
-    GIVEN   the AC DC exemplary pypsa network.
-
-    WHEN    comparing the network to itself
-
-    THEN    the networks should be equal.
-    """
-    n = all_networks_scoped
-    deep_copy = copy.deepcopy(n)
-    assert n == deep_copy
-    assert n is not deep_copy
-
-    # TODO: Could add more property based tests here (hypothesis)
-    deep_copy.name = "new_name"
-    assert n != deep_copy
-=======
 def test_deprecated_arguments():
     with pytest.warns(DeprecationWarning):
         Component(name="Generator", list_name="x", attrs=pd.DataFrame())
@@ -436,7 +34,6 @@
     assert component.static.shape == (3, 2)
     assert "time_series" in component.dynamic
 
->>>>>>> c36338c1
 
 def test_active_assets(legacy_component):
     component = legacy_component
