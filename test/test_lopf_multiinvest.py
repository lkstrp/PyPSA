"""
Created on Fri Jul  2 10:21:16 2021.

@author: fabian
"""

import pandas as pd
import pytest
from numpy.testing import assert_array_almost_equal as equal
from pandas import IndexSlice as idx

import pypsa

kwargs = {"multi_investment_periods": True}


@pytest.fixture
def n():
    n = pypsa.Network(snapshots=range(10))
    n.investment_periods = [2020, 2030, 2040, 2050]
    n.add("Carrier", "gencarrier")
    n.add("Bus", [1, 2])

    for i, period in enumerate(n.investment_periods):
        factor = (10 + i) / 10
        n.add(
            "Generator",
            [f"gen1-{period}", f"gen2-{period}"],
            bus=[1, 2],
            lifetime=30,
            build_year=period,
            capital_cost=[100 / factor, 100 * factor],
            marginal_cost=[i + 2, i + 1],
            p_nom_extendable=True,
            carrier="gencarrier",
        )

    for i, period in enumerate(n.investment_periods):
        n.add(
            "Line",
            f"line-{period}",
            bus0=1,
            bus1=2,
            length=1,
            build_year=period,
            lifetime=40,
            capital_cost=30 + i,
            x=0.0001,
            s_nom_extendable=True,
        )

    load = range(100, 100 + len(n.snapshots))
    load = pd.DataFrame({"load1": load, "load2": load}, index=n.snapshots)
    n.add(
        "Load",
        ["load1", "load2"],
        bus=[1, 2],
        p_set=load,
    )

    return n


@pytest.fixture
def n_sus(n):
    # only keep generators which are getting more expensiv and push generator
    # capital cost, so that sus are activated
    n.remove("Generator", n.c.generators.static.query('bus == "1"').index)
    n.c.generators.static.capital_cost *= 5

    for i, period in enumerate(n.investment_periods):
        factor = (10 + i) / 10
        n.add(
            "StorageUnit",
            f"sto1-{period}",
            bus=1,
            lifetime=30,
            build_year=period,
            capital_cost=10 / factor,
            marginal_cost=i,
            p_nom_extendable=True,
        )
    return n


@pytest.fixture
def n_sts(n):
    # only keep generators which are getting more expensiv and push generator
    # capital cost, so that sus are activated
    n.remove("Generator", n.c.generators.static.query('bus == "1"').index)
    n.c.generators.static.capital_cost *= 5

    n.add("Bus", "1 battery")

    n.add(
        "Store",
        "sto1-2020",
        bus="1 battery",
        e_nom_extendable=True,
        e_initial=20,
        build_year=2020,
        lifetime=30,
        capital_cost=0.1,
    )

    n.add(
        "Link", "bus2 battery charger", bus0=1, bus1="1 battery", p_nom_extendable=True
    )

    n.add(
        "Link",
        "My bus2 battery discharger",
        bus0="1 battery",
        bus1=1,
        p_nom_extendable=True,
    )

    return n


def test_single_to_multi_level_snapshots():
    n = pypsa.Network(snapshots=range(2))
    years = [2030, 2040]
    n.investment_periods = years
    assert isinstance(n.snapshots, pd.MultiIndex)
    equal(n.snapshots.unique(level="period"), years)


def test_investment_period_values():
    sns = pd.MultiIndex.from_product([[2020, 2030, 2040], [1, 2, 3]])
    n = pypsa.Network(snapshots=sns)

    with pytest.raises(ValueError):
        n.investment_periods = [2040, 2030, 2020]

    with pytest.raises(ValueError):
        n.investment_periods = ["2020", "2030", "2040"]

    with pytest.raises(NotImplementedError):
        n.investment_periods = [2020]

    n = pypsa.Network(snapshots=range(2))
    with pytest.raises(ValueError):
        n.investment_periods = ["2020", "2030", "2040"]


def test_active_assets(n):
<<<<<<< HEAD
    active_gens = n.c.generators.get_active_assets(2030)[lambda ds: ds].index
    assert (active_gens == ["gen1-2020", "gen2-2020", "gen1-2030", "gen2-2030"]).all()

    active_gens = n.c.generators.get_active_assets(2050)[lambda ds: ds].index
=======
    active_gens = (
        n.components["Generator"]
        .get_active_assets(investment_period=2030)[lambda ds: ds]
        .index
    )
    assert (active_gens == ["gen1-2020", "gen2-2020", "gen1-2030", "gen2-2030"]).all()

    active_gens = (
        n.components["Generator"]
        .get_active_assets(investment_period=2050)[lambda ds: ds]
        .index
    )
>>>>>>> 8b701000
    assert (
        active_gens
        == [
            "gen1-2030",
            "gen2-2030",
            "gen1-2040",
            "gen2-2040",
            "gen1-2050",
            "gen2-2050",
        ]
    ).all()


def test_tiny_with_default():
    n = pypsa.Network(snapshots=range(2))
    n.investment_periods = [2020, 2030]
    n.add("Bus", 1)
    n.add("Generator", 1, bus=1, p_nom_extendable=True, capital_cost=10)
    n.add("Load", 1, bus=1, p_set=100)
    status, _ = n.optimize(**kwargs)
    assert status == "ok"
    assert n.c.generators.static.p_nom_opt.item() == 100


def test_tiny_with_build_year():
    n = pypsa.Network(snapshots=range(2))
    n.investment_periods = [2020, 2030]
    n.add("Bus", 1)
    n.add(
        "Generator", 1, bus=1, p_nom_extendable=True, capital_cost=10, build_year=2020
    )
    n.add("Load", 1, bus=1, p_set=100)
    status, _ = n.optimize(**kwargs)
    assert status == "ok"
    assert n.c.generators.static.p_nom_opt.item() == 100


def test_tiny_infeasible():
    n = pypsa.Network(snapshots=range(2))
    n.investment_periods = [2020, 2030]
    n.add("Bus", 1)
    n.add(
        "Generator", 1, bus=1, p_nom_extendable=True, capital_cost=10, build_year=2030
    )
    n.add("Load", 1, bus=1, p_set=100)
    with pytest.raises(ValueError):
        status, cond = n.optimize(**kwargs)


def test_simple_network(n):
    status, cond = n.optimize(**kwargs)
    assert status == "ok"
    assert cond == "optimal"

    assert (n.c.generators.dynamic.p.loc[[2020, 2030, 2040], "gen1-2050"] == 0).all()
    assert (n.c.generators.dynamic.p.loc[[2050], "gen1-2020"] == 0).all()

    assert (n.c.lines.dynamic.p0.loc[[2020, 2030, 2040], "line-2050"] == 0).all()


def test_simple_network_snapshot_subset(n):
    status, cond = n.optimize(n.snapshots[:20], **kwargs)
    assert status == "ok"
    assert cond == "optimal"

    assert (n.c.generators.dynamic.p.loc[[2020, 2030, 2040], "gen1-2050"] == 0).all()
    assert (n.c.generators.dynamic.p.loc[[2050], "gen1-2020"] == 0).all()

    assert (n.c.lines.dynamic.p0.loc[[2020, 2030, 2040], "line-2050"] == 0).all()


def test_simple_network_storage_noncyclic(n_sus):
    n_sus.c.storage_units.static["state_of_charge_initial"] = 200
    n_sus.c.storage_units.static["cyclic_state_of_charge"] = False
    n_sus.c.storage_units.static["state_of_charge_initial_per_period"] = False

    status, cond = n_sus.optimize(**kwargs)
    assert status == "ok"
    assert cond == "optimal"

    soc = n_sus.c.storage_units.dynamic.state_of_charge
    p = n_sus.c.storage_units.dynamic.p
    assert round((soc + p).loc[idx[2020, 0], "sto1-2020"], 4) == 200
    assert soc.loc[idx[2040, 9], "sto1-2020"] == 0


def test_simple_network_storage_noncyclic_per_period(n_sus):
    n_sus.c.storage_units.static["state_of_charge_initial"] = 200
    n_sus.c.storage_units.static["cyclic_state_of_charge"] = False
    n_sus.c.storage_units.static["state_of_charge_initial_per_period"] = True

    status, cond = n_sus.optimize(**kwargs)
    assert status == "ok"
    assert cond == "optimal"

    assert (
        n_sus.c.storage_units.dynamic.p.loc[[2020, 2030, 2040], "sto1-2050"] == 0
    ).all()
    assert (n_sus.c.storage_units.dynamic.p.loc[[2050], "sto1-2020"] == 0).all()

    soc_initial = (
        n_sus.c.storage_units.dynamic.state_of_charge + n_sus.c.storage_units.dynamic.p
    ).loc[idx[:, 0], :]
    soc_initial = soc_initial.droplevel("timestep")
    assert soc_initial.loc[2020, "sto1-2020"] == 200
    assert soc_initial.loc[2030, "sto1-2020"] == 200
    assert soc_initial.loc[2040, "sto1-2040"] == 200


def test_simple_network_storage_cyclic(n_sus):
    n_sus.c.storage_units.static["cyclic_state_of_charge"] = True
    n_sus.c.storage_units.static["cyclic_state_of_charge_per_period"] = False

    status, cond = n_sus.optimize(**kwargs)
    assert status == "ok"
    assert cond == "optimal"

    soc = n_sus.c.storage_units.dynamic.state_of_charge
    p = n_sus.c.storage_units.dynamic.p
    assert (
        soc.loc[idx[2040, 9], "sto1-2020"] == (soc + p).loc[idx[2020, 0], "sto1-2020"]
    )
    assert (
        soc.loc[idx[2050, 9], "sto1-2030"] == (soc + p).loc[idx[2030, 0], "sto1-2030"]
    )


def test_simple_network_storage_cyclic_per_period(n_sus):
    # Watch out breaks with xarray version 2022.06.00 !
    n_sus.c.storage_units.static["cyclic_state_of_charge"] = True
    n_sus.c.storage_units.static["cyclic_state_of_charge_per_period"] = True

    status, cond = n_sus.optimize(**kwargs)
    assert status == "ok"
    assert cond == "optimal"

    soc = n_sus.c.storage_units.dynamic.state_of_charge
    p = n_sus.c.storage_units.dynamic.p
    assert (
        soc.loc[idx[2020, 9], "sto1-2020"] == (soc + p).loc[idx[2020, 0], "sto1-2020"]
    )


def test_simple_network_store_noncyclic(n_sts):
    n_sts.c.stores.static["e_cyclic"] = False
    n_sts.c.stores.static["e_initial_per_period"] = False

    status, cond = n_sts.optimize(**kwargs)
    assert status == "ok"
    assert cond == "optimal"

    assert (n_sts.c.stores.dynamic.p.loc[[2050], "sto1-2020"] == 0).all()

    e_initial = (n_sts.c.stores.dynamic.e + n_sts.c.stores.dynamic.p).loc[idx[:, 0], :]
    e_initial = e_initial.droplevel("timestep")
    assert e_initial.loc[2020, "sto1-2020"] == 20


def test_simple_network_store_noncyclic_per_period(n_sts):
    n_sts.c.stores.static["e_cyclic"] = False
    n_sts.c.stores.static["e_initial_per_period"] = True

    status, cond = n_sts.optimize(**kwargs)
    assert status == "ok"
    assert cond == "optimal"

    assert (n_sts.c.stores.dynamic.p.loc[[2050], "sto1-2020"] == 0).all()

    e_initial = (n_sts.c.stores.dynamic.e + n_sts.c.stores.dynamic.p).loc[idx[:, 0], :]
    e_initial = e_initial.droplevel("timestep")
    assert e_initial.loc[2020, "sto1-2020"] == 20
    assert e_initial.loc[2030, "sto1-2020"] == 20

    # lifetime is over here
    assert e_initial.loc[2050, "sto1-2020"] == 0


def test_simple_network_store_cyclic(n_sts):
    n_sts.c.stores.static["e_cyclic"] = True
    n_sts.c.stores.static["e_cyclic_per_period"] = False

    status, cond = n_sts.optimize(**kwargs)
    assert status == "ok"
    assert cond == "optimal"

    assert (n_sts.c.stores.dynamic.p.loc[[2050], "sto1-2020"] == 0).all()

    e = n_sts.c.stores.dynamic.e
    p = n_sts.c.stores.dynamic.p
    assert e.loc[idx[2040, 9], "sto1-2020"] == (e + p).loc[idx[2020, 0], "sto1-2020"]


def test_simple_network_store_cyclic_per_period(n_sts):
    # Watch out breaks with xarray version 2022.06.00 !
    n_sts.c.stores.static["e_cyclic"] = True
    n_sts.c.stores.static["e_cyclic_per_period"] = True

    status, cond = n_sts.optimize(**kwargs)
    assert status == "ok"
    assert cond == "optimal"

    assert (n_sts.c.stores.dynamic.p.loc[[2050], "sto1-2020"] == 0).all()

    e = n_sts.c.stores.dynamic.e
    p = n_sts.c.stores.dynamic.p
    assert e.loc[idx[2020, 9], "sto1-2020"] == (e + p).loc[idx[2020, 0], "sto1-2020"]


def test_global_constraint_primary_energy_storage(n_sus):
    c = n_sus.components["StorageUnit"]
    n_sus.add("Carrier", "emitting_carrier", co2_emissions=100)
<<<<<<< HEAD
    n_sus.c[c].static["state_of_charge_initial"] = 200
    n_sus.c[c].static["cyclic_state_of_charge"] = False
    n_sus.c[c].static["state_of_charge_initial_per_period"] = False
    n_sus.c[c].static["carrier"] = "emitting_carrier"
=======
    c.static["state_of_charge_initial"] = 200
    c.static["cyclic_state_of_charge"] = False
    c.static["state_of_charge_initial_per_period"] = False
    c.static["carrier"] = "emitting_carrier"
>>>>>>> 8b701000

    n_sus.add("GlobalConstraint", name="co2limit", type="primary_energy", constant=3000)

    status, cond = n_sus.optimize(**kwargs)

<<<<<<< HEAD
    active = n_sus.c[c].get_activity_mask()
    soc_end = n_sus.c[c].dynamic.state_of_charge.where(active).ffill().iloc[-1]
    soc_diff = n_sus.c[c].static.state_of_charge_initial - soc_end
    emissions = n_sus.c[c].static.carrier.map(n_sus.c.carriers.static.co2_emissions)
=======
    active = c.get_activity_mask()
    soc_end = c.dynamic.state_of_charge.where(active).ffill().iloc[-1]
    soc_diff = c.static.state_of_charge_initial - soc_end
    emissions = c.static.carrier.map(n_sus.c.carriers.static.co2_emissions)
>>>>>>> 8b701000
    assert round(soc_diff @ emissions, 0) == 3000


def test_global_constraint_primary_energy_store(n_sts):
    c = n_sts.components["Store"]
    n_sts.add("Carrier", "emitting_carrier", co2_emissions=100)
<<<<<<< HEAD
    n_sts.c[c].static["e_initial"] = 200
    n_sts.c[c].static["e_cyclic"] = False
    n_sts.c[c].static["e_initial_per_period"] = False
=======
    c.static["e_initial"] = 200
    c.static["e_cyclic"] = False
    c.static["e_initial_per_period"] = False
    c.static["carrier"] = "emitting_carrier"
>>>>>>> 8b701000

    n_sts.c.buses.static.loc["1 battery", "carrier"] = "emitting_carrier"

    n_sts.add("GlobalConstraint", name="co2limit", type="primary_energy", constant=3000)

    status, cond = n_sts.optimize(**kwargs)

<<<<<<< HEAD
    active = n_sts.c[c].get_activity_mask()
    soc_end = n_sts.c[c].dynamic.e.where(active).ffill().iloc[-1]
    soc_diff = n_sts.c[c].static.e_initial - soc_end
    emissions = n_sts.c[c].static.carrier.map(n_sts.c.carriers.static.co2_emissions)
=======
    active = c.get_activity_mask()
    soc_end = c.dynamic.e.where(active).ffill().iloc[-1]
    soc_diff = c.static.e_initial - soc_end
    emissions = c.static.carrier.map(n_sts.c.carriers.static.co2_emissions)
>>>>>>> 8b701000
    assert round(soc_diff @ emissions, 0) == 3000


def test_global_constraint_primary_energy_storage_stochastic(n_sus):
    """
    Test global constraints with primary energy for storage in stochastic networks.

    This test ensures that multi-period optimization with storage units and
    global constraints work correctly when scenarios are present.
    """

    c = "StorageUnit"

    n_sus.add("Carrier", "emitting_carrier", co2_emissions=100)
<<<<<<< HEAD
    n_sus.c[c].static["state_of_charge_initial"] = 200
    n_sus.c[c].static["cyclic_state_of_charge"] = False
    n_sus.c[c].static["state_of_charge_initial_per_period"] = False
    n_sus.c[c].static["carrier"] = "emitting_carrier"
=======
    n_sus.components[c].static["state_of_charge_initial"] = 200
    n_sus.components[c].static["cyclic_state_of_charge"] = False
    n_sus.components[c].static["state_of_charge_initial_per_period"] = False
    n_sus.components[c].static["carrier"] = "emitting_carrier"
>>>>>>> 8b701000

    n_sus.add("GlobalConstraint", name="co2limit", type="primary_energy", constant=3000)
    n_sus.set_scenarios({"s1": 0.5, "s2": 0.5})

    status, cond = n_sus.optimize(multi_investment_periods=True)
    assert status == "ok"
    assert n_sus.model.constraints["GlobalConstraint-co2limit"].rhs[0] == -77000.0


def test_global_constraint_transmission_expansion_limit(n):
    n.add(
        "GlobalConstraint",
        "expansion_limit",
        type="transmission_volume_expansion_limit",
        constant=100,
        sense="==",
        carrier_attribute="AC",
    )

    status, cond = n.optimize(**kwargs)
    assert n.c.lines.static.s_nom_opt.sum() == 100

    # when only optimizing the first 10 snapshots the contraint must hold for
    # the 2020 period
    status, cond = n.optimize(n.snapshots[:10], **kwargs)
    assert n.c.lines.static.loc["line-2020", "s_nom_opt"] == 100

    n.c.global_constraints.static["investment_period"] = 2030
    status, cond = n.optimize(**kwargs)
    assert n.c.lines.static.s_nom_opt[["line-2020", "line-2030"]].sum() == 100


def test_global_constraint_transmission_cost_limit(n):
    n.add(
        "GlobalConstraint",
        "expansion_limit",
        type="transmission_expansion_cost_limit",
        constant=1000,
        sense="==",
        carrier_attribute="AC",
    )

    active = pd.concat(
        {
<<<<<<< HEAD
            period: n.c.lines.get_active_assets(period)
=======
            period: n.components["Line"].get_active_assets(investment_period=period)
>>>>>>> 8b701000
            for period in n.investment_periods
        },
        axis=1,
    )
    weight = active @ n.investment_period_weightings.objective

    status, cond = n.optimize(**kwargs)
    assert (
        round((weight * n.c.lines.static.eval("s_nom_opt * capital_cost")).sum(), 2)
        == 1000
    )

    # when only optimizing the first 10 snapshots the contraint must hold for
    # the 2020 period
    status, cond = n.optimize(n.snapshots[:10], **kwargs)
    assert (
        round(n.c.lines.static.eval("s_nom_opt * capital_cost")["line-2020"].sum(), 2)
        == 1000
    )

    n.c.global_constraints.static["investment_period"] = 2030
    status, cond = n.optimize(**kwargs)
    lines = n.c.lines.static.loc[["line-2020", "line-2030"]]
    assert round(lines.eval("s_nom_opt * capital_cost").sum(), 2) == 1000


def test_global_constraint_bus_tech_limit(n):
    n.add(
        "GlobalConstraint",
        "expansion_limit",
        type="tech_capacity_expansion_limit",
        constant=300,
        sense="==",
        carrier_attribute="gencarrier",
        investment_period=2020,
    )

    status, cond = n.optimize(**kwargs)
    assert (
        round(n.c.generators.static.p_nom_opt[["gen1-2020", "gen2-2020"]], 1).sum()
        == 300
    )

    n.c.global_constraints.static["bus"] = 1
    status, cond = n.optimize(**kwargs)
    assert n.c.generators.static.at["gen1-2020", "p_nom_opt"] == 300

    # make the constraint non-binding and check that the shadow price is zero
    n.c.global_constraints.static.sense = "<="
    status, cond = n.optimize(**kwargs)
    assert n.c.global_constraints.static.at["expansion_limit", "mu"] == 0


def test_nominal_constraint_bus_carrier_expansion_limit(n):
    n.c.buses.static.at["1", "nom_max_gencarrier"] = 100
    with pytest.warns(
        # DeprecationWarning, match="Nominal constraints per bus carrier are deprecated"
        DeprecationWarning,
        match=".+",
    ):
        status, cond = n.optimize(**kwargs)
    gen1s = [f"gen1-{period}" for period in n.investment_periods]
    assert round(n.c.generators.static.p_nom_opt[gen1s], 0).sum() == 100
    n.c.buses.static.drop(["nom_max_gencarrier"], inplace=True, axis=1)

    n.c.buses.static.at["1", "nom_max_gencarrier_2020"] = 100
    with pytest.warns(
        # DeprecationWarning, match="Nominal constraints per bus carrier are deprecated"
        DeprecationWarning,
        match=".+",
    ):
        status, cond = n.optimize(**kwargs)
    assert n.c.generators.static.at["gen1-2020", "p_nom_opt"] == 100
    n.c.buses.static.drop(["nom_max_gencarrier_2020"], inplace=True, axis=1)

    # make the constraint non-binding and check that the shadow price is zero
    n.c.buses.static.at["1", "nom_min_gencarrier_2020"] = 100
    with pytest.warns(
        # DeprecationWarning, match="Nominal constraints per bus carrier are deprecated"
        DeprecationWarning,
        match=".+",
    ):
        status, cond = n.optimize(**kwargs)
    assert (n.model.constraints["Bus-nom_min_gencarrier_2020"].dual).item() == 0


def test_max_growth_constraint(n):
    # test generator grow limit
    gen_carrier = n.c.generators.static.carrier.unique()[0]
    n.c.carriers.static.at[gen_carrier, "max_growth"] = 218
    status, cond = n.optimize(**kwargs)
    assert all(
        n.c.generators.static.p_nom_opt.groupby(n.c.generators.static.build_year).sum()
        <= 218
    )


def test_max_relative_growth_constraint(n):
    # test generator relative grow limit
    gen_carrier = n.c.generators.static.carrier.unique()[0]
    n.c.carriers.static.at[gen_carrier, "max_growth"] = 218
    n.c.carriers.static.at[gen_carrier, "max_relative_growth"] = 1.5
    status, cond = n.optimize(**kwargs)
    built_per_period = n.c.generators.static.p_nom_opt.groupby(
        n.c.generators.static.build_year
    ).sum()
    assert all(built_per_period - built_per_period.shift(fill_value=0) * 1.5 <= 218)<|MERGE_RESOLUTION|>--- conflicted
+++ resolved
@@ -145,25 +145,10 @@
 
 
 def test_active_assets(n):
-<<<<<<< HEAD
     active_gens = n.c.generators.get_active_assets(2030)[lambda ds: ds].index
     assert (active_gens == ["gen1-2020", "gen2-2020", "gen1-2030", "gen2-2030"]).all()
 
     active_gens = n.c.generators.get_active_assets(2050)[lambda ds: ds].index
-=======
-    active_gens = (
-        n.components["Generator"]
-        .get_active_assets(investment_period=2030)[lambda ds: ds]
-        .index
-    )
-    assert (active_gens == ["gen1-2020", "gen2-2020", "gen1-2030", "gen2-2030"]).all()
-
-    active_gens = (
-        n.components["Generator"]
-        .get_active_assets(investment_period=2050)[lambda ds: ds]
-        .index
-    )
->>>>>>> 8b701000
     assert (
         active_gens
         == [
@@ -375,92 +360,57 @@
 def test_global_constraint_primary_energy_storage(n_sus):
     c = n_sus.components["StorageUnit"]
     n_sus.add("Carrier", "emitting_carrier", co2_emissions=100)
-<<<<<<< HEAD
+    c.static["state_of_charge_initial"] = 200
+    c.static["cyclic_state_of_charge"] = False
+    c.static["state_of_charge_initial_per_period"] = False
+    c.static["carrier"] = "emitting_carrier"
+
+    n_sus.add("GlobalConstraint", name="co2limit", type="primary_energy", constant=3000)
+
+    status, cond = n_sus.optimize(**kwargs)
+
+    active = c.get_activity_mask()
+    soc_end = c.dynamic.state_of_charge.where(active).ffill().iloc[-1]
+    soc_diff = c.static.state_of_charge_initial - soc_end
+    emissions = c.static.carrier.map(n_sus.c.carriers.static.co2_emissions)
+    assert round(soc_diff @ emissions, 0) == 3000
+
+
+def test_global_constraint_primary_energy_store(n_sts):
+    c = n_sts.components["Store"]
+    n_sts.add("Carrier", "emitting_carrier", co2_emissions=100)
+    c.static["e_initial"] = 200
+    c.static["e_cyclic"] = False
+    c.static["e_initial_per_period"] = False
+
+    n_sts.c.buses.static.loc["1 battery", "carrier"] = "emitting_carrier"
+
+    n_sts.add("GlobalConstraint", name="co2limit", type="primary_energy", constant=3000)
+
+    status, cond = n_sts.optimize(**kwargs)
+
+    active = c.get_activity_mask()
+    soc_end = c.dynamic.e.where(active).ffill().iloc[-1]
+    soc_diff = c.static.e_initial - soc_end
+    emissions = c.static.carrier.map(n_sts.c.carriers.static.co2_emissions)
+    assert round(soc_diff @ emissions, 0) == 3000
+
+
+def test_global_constraint_primary_energy_storage_stochastic(n_sus):
+    """
+    Test global constraints with primary energy for storage in stochastic networks.
+
+    This test ensures that multi-period optimization with storage units and
+    global constraints work correctly when scenarios are present.
+    """
+
+    c = "StorageUnit"
+
+    n_sus.add("Carrier", "emitting_carrier", co2_emissions=100)
     n_sus.c[c].static["state_of_charge_initial"] = 200
     n_sus.c[c].static["cyclic_state_of_charge"] = False
     n_sus.c[c].static["state_of_charge_initial_per_period"] = False
     n_sus.c[c].static["carrier"] = "emitting_carrier"
-=======
-    c.static["state_of_charge_initial"] = 200
-    c.static["cyclic_state_of_charge"] = False
-    c.static["state_of_charge_initial_per_period"] = False
-    c.static["carrier"] = "emitting_carrier"
->>>>>>> 8b701000
-
-    n_sus.add("GlobalConstraint", name="co2limit", type="primary_energy", constant=3000)
-
-    status, cond = n_sus.optimize(**kwargs)
-
-<<<<<<< HEAD
-    active = n_sus.c[c].get_activity_mask()
-    soc_end = n_sus.c[c].dynamic.state_of_charge.where(active).ffill().iloc[-1]
-    soc_diff = n_sus.c[c].static.state_of_charge_initial - soc_end
-    emissions = n_sus.c[c].static.carrier.map(n_sus.c.carriers.static.co2_emissions)
-=======
-    active = c.get_activity_mask()
-    soc_end = c.dynamic.state_of_charge.where(active).ffill().iloc[-1]
-    soc_diff = c.static.state_of_charge_initial - soc_end
-    emissions = c.static.carrier.map(n_sus.c.carriers.static.co2_emissions)
->>>>>>> 8b701000
-    assert round(soc_diff @ emissions, 0) == 3000
-
-
-def test_global_constraint_primary_energy_store(n_sts):
-    c = n_sts.components["Store"]
-    n_sts.add("Carrier", "emitting_carrier", co2_emissions=100)
-<<<<<<< HEAD
-    n_sts.c[c].static["e_initial"] = 200
-    n_sts.c[c].static["e_cyclic"] = False
-    n_sts.c[c].static["e_initial_per_period"] = False
-=======
-    c.static["e_initial"] = 200
-    c.static["e_cyclic"] = False
-    c.static["e_initial_per_period"] = False
-    c.static["carrier"] = "emitting_carrier"
->>>>>>> 8b701000
-
-    n_sts.c.buses.static.loc["1 battery", "carrier"] = "emitting_carrier"
-
-    n_sts.add("GlobalConstraint", name="co2limit", type="primary_energy", constant=3000)
-
-    status, cond = n_sts.optimize(**kwargs)
-
-<<<<<<< HEAD
-    active = n_sts.c[c].get_activity_mask()
-    soc_end = n_sts.c[c].dynamic.e.where(active).ffill().iloc[-1]
-    soc_diff = n_sts.c[c].static.e_initial - soc_end
-    emissions = n_sts.c[c].static.carrier.map(n_sts.c.carriers.static.co2_emissions)
-=======
-    active = c.get_activity_mask()
-    soc_end = c.dynamic.e.where(active).ffill().iloc[-1]
-    soc_diff = c.static.e_initial - soc_end
-    emissions = c.static.carrier.map(n_sts.c.carriers.static.co2_emissions)
->>>>>>> 8b701000
-    assert round(soc_diff @ emissions, 0) == 3000
-
-
-def test_global_constraint_primary_energy_storage_stochastic(n_sus):
-    """
-    Test global constraints with primary energy for storage in stochastic networks.
-
-    This test ensures that multi-period optimization with storage units and
-    global constraints work correctly when scenarios are present.
-    """
-
-    c = "StorageUnit"
-
-    n_sus.add("Carrier", "emitting_carrier", co2_emissions=100)
-<<<<<<< HEAD
-    n_sus.c[c].static["state_of_charge_initial"] = 200
-    n_sus.c[c].static["cyclic_state_of_charge"] = False
-    n_sus.c[c].static["state_of_charge_initial_per_period"] = False
-    n_sus.c[c].static["carrier"] = "emitting_carrier"
-=======
-    n_sus.components[c].static["state_of_charge_initial"] = 200
-    n_sus.components[c].static["cyclic_state_of_charge"] = False
-    n_sus.components[c].static["state_of_charge_initial_per_period"] = False
-    n_sus.components[c].static["carrier"] = "emitting_carrier"
->>>>>>> 8b701000
 
     n_sus.add("GlobalConstraint", name="co2limit", type="primary_energy", constant=3000)
     n_sus.set_scenarios({"s1": 0.5, "s2": 0.5})
@@ -505,11 +455,7 @@
 
     active = pd.concat(
         {
-<<<<<<< HEAD
             period: n.c.lines.get_active_assets(period)
-=======
-            period: n.components["Line"].get_active_assets(investment_period=period)
->>>>>>> 8b701000
             for period in n.investment_periods
         },
         axis=1,
