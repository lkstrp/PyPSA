<!--
SPDX-FileCopyrightText: PyPSA Contributors

SPDX-License-Identifier: CC-BY-4.0
-->

# Release Notes
## Upcoming Release

!!! info "Upcoming Release"

    The features listed below have not yet been released, but will be included in the
    next update! If you would like to use these features in the meantime, you will need
    to install the `master` branch, e.g. `pip install git+https://github.com/pypsa/pypsa`.

### Bug Fixes

<<<<<<< HEAD
- Fix busmap clustering to correctly remap all bus ports in multi-port links. (<!-- md:pr 1441 -->)
=======
- Fix handling of inactive `StorageUnit` or `Store` components (<!-- md:pr 1442 -->)

>>>>>>> 15864237
- Fix snapshot selection in operational limit global constraint with investment period. (<!-- md:pr 1437 -->)

### Documentation

- Added new example notebook demonstrating negative electricity prices in linearized unit commitment problem. (<!-- md:pr 1434 -->)

## [**v1.0.3**](https://github.com/PyPSA/PyPSA/releases/tag/v1.0.3) <small>6th November 2025</small> { id="v1.0.3" }

- Fix ramp_limit_up/down constraints: correctly detect components with ramp limits, handle rolling-horizon windows by using previous-window dispatch, and add unit tests for Link ramp limits and ramping constraints in rolling horizon mode. (<!-- md:pr 1428 -->)

## [**v1.0.2**](https://github.com/PyPSA/PyPSA/releases/tag/v1.0.2) <small>24th October 2025</small> { id="v1.0.2" }

### Bug Fixes

- Fix infinite recursion error when pickling networks. (<!-- md:pr 1421 -->)

## [**v1.0.1**](https://github.com/PyPSA/PyPSA/releases/tag/v1.0.1) <small>20th October 2025</small> { id="v1.0.1" }

### Bug Fixes

- Fix [`n.set_snapshots`][pypsa.Network.set_snapshots] to synchronize investment period weightings when snapshots with new periods are set. (<!-- md:pr 1414 -->)

- Fix scenario extraction methods ([pypsa.Network.get_scenario][] and [`n['scenario']`][pypsa.Network.__getitem__]) to properly handle empty components (<!-- md:pr 1402 -->)

- Fix bus validation when adding global constraints via [pypsa.Network.add][], eliminating false warnings for GlobalConstraints. (<!-- md:pr 1413 -->)

- Fix dimension name consistency when adding investment period weightings. (<!-- md:pr 1416 -->)

## [**v1.0.0**](https://github.com/PyPSA/PyPSA/releases/tag/v1.0.0) <small>14th October 2025</small> 🎉 { id="v1.0.0" }

### **PyPSA 1.0** is here!

Check out [What's new in PyPSA v1.0](v1-guide.md).

### Features

- New optimization mode: **Stochastic optimization problems** (<!-- md:pr 1154 -->)

    - Two-stage stochastic optimization: stage 1 investment "here-and-now"; stage 2
      operations "wait-and-see". Uncertainty via user-defined scenarios. Supports
      uncertain model parameters in both static and time-series format.

    - New API: [`n.set_scenarios({name: weight, ...})`][pypsa.Network.set_scenarios] to
      enable scenarios and probabilities (defaults to uniform if weights are not given).
      Component tables and time series gain a new `scenario` level (MultiIndex) for
      scenario-specific data. Inspect via methods [`n.has_scenarios`][pypsa.Network.has_scenarios],
      [`n.scenarios`][pypsa.Network.scenarios] and
      [`n.scenario_weightings`][pypsa.Network.scenario_weightings].

- New feature for stochastic optimization: **CVaR-based risk-averse optimization**
  (<!-- md:pr 1345 -->)

    - Risk-averse optimization mode augments expected operational costs with a Conditional
      Value at Risk (CVaR) penalty, controlled by `omega` (trade-off between expectation
      and risk) and `alpha` (tail level).

    - New API to enable risk preference:
      [`n.set_risk_preference(alpha=..., omega=...)`][pypsa.Network.set_risk_preference].
      Inspect via [`n.has_risk_preference`][pypsa.Network.has_risk_preference]
      and [`n.risk_preference`][pypsa.Network.risk_preference].

- New feature for **interactive map plotting**: PyDeck-based interactive maps (<!-- md:pr 1312 -->)

    - New API: [`n.explore(...)`][pypsa.Network.explore] returns a
      [`pydeck.Deck`](https://deckgl.readthedocs.io/en/latest/deck.html) object:
      Extending the previous folium/geopandas-based interactive html map by all static
      map plotting parameters.

    - Interactive maps can be exported to self-contained HTML files by
      `n.explore(...).to_html("file.html", offline=True)`.

- Introduces additional **MGA functionality**. Allows for solving a network in a direction
  given in the coordinate space of user-specified dimensions, and also
  introduces a parallelized function to solve in multiple directions at
  once. (<!-- md:pr 1269 -->, <!-- md:pr 1272 -->)

  - New API: [`n.optimize.optimize_mga_in_direction()`][pypsa.optimization.OptimizationAccessor.optimize_mga_in_direction] and [`n.optimize.optimize_mga_in_multiple_directions()`][pypsa.optimization.OptimizationAccessor.optimize_mga_in_multiple_directions]

- The **optimization module was heavily refactored**. While the underlying `pandas`-based
  data structure remains the same, the optimization module now uses an `xarray` view via
  [pypsa.Components][] to write the optimization model. It allows for easier problem
  formulation with a single object which contains all components data across
  all dimensions and coordinates (e.g. `name`, `snapshots` with `timesteps` and
  `periods` and `scenarios`). Access it via [`c.da`][pypsa.Components.da].
  (<!-- md:pr 1154 -->)

- **Inactive components** (see [pypsa.Components.inactive_assets][]) are now excluded from the
  the optimization model entirely. This has no effect on the results, but it can
  reduce the memory footprint when solving the model.
  (<!-- md:pr 1310 -->)

- New example networks: [pypsa.examples.carbon_management][] and
  [pypsa.examples.stochastic_network][]
  (<!-- md:pr 1314 -->)

- Various new options to control PyPSA's behavior. See <!-- md:guide options.md -->.

- The option to set bus-level capacity expansion limits per carrier via [`Bus`][pypsa.components.Buses]
  attributes `nom_{min/max}_{carrier}_{period}` is now deprecated. The global
  constraint type `"tech_capacity_expansion_limit"` offers identical functionality.
  (<!-- md:pr 1294 -->)

- Added utility function [pypsa.common.annuity][] to calculate the annuity
  factor for a given discount rate and lifetime. Also known as capital recovery
  factor, it is used to convert a capital cost into an annualized cost.
  (<!-- md:pr 1295 -->)

- Add additional standard line types from pandapower. (<!-- md:pr 1342 -->)

- New network indexing methods: [`n.get_network`][pypsa.NetworkCollection.get_network],
  [`n.get_scenario`][pypsa.Network.get_scenario], [`n.slice_network`][pypsa.Network.slice_network]
  and enhanced [`n[...]`][pypsa.Network.__getitem__] for accessing networks.
  (<!-- md:pr 1363 -->)

- When using certain ambiguous attribute names or typos in the [pypsa.Network.add][] method, a
  warning is now raised. (<!-- md:pr 1259 -->)

- [pypsa.Network.add][] now returns `None` by default. Use `return_names=True`
  to get the previous behavior of returning component names which have been added.
  (<!-- md:pr 1347 -->)

- Refactored version attributes: `__version_semver__` → `__version_base__`,
  `__version_short__` → `__version_major_minor__`. Removed tuple versions.
  Old names raise `DeprecationWarning`. (<!-- md:pr 1338 -->)

- Refined statistic arguments across optimization expressions and plotting modules.
  Renamed `comps` → `components`, `aggregate_groups` → `groupby_method`,
  and `aggregate_time` → `groupby_time` for consistency. Old argument names
  are deprecated and will be removed in v2.0.0. (<!-- md:pr 1358 -->)

- Improve performance of loading networks by avoiding re-ordering dataframe columns
  and indices where unnecessary; especially impactful for networks with large numbers
  of components. (<!-- md:pr 1362 -->)

### Bug Fixes

- Fixed inconsistent period weighting application in primary energy and operational limit
  global constraints for non-cyclic storage units and stores. Previously, generators correctly
  applied period weightings to account for yearly repetition within investment periods, while
  storage components did not. This caused inconsistent constraint behavior between generators
  and storage in multi-investment period optimization. Non-cyclic storage units and stores now
  require the `state_of_charge_initial_per_period` and `e_initial_per_period` flags respectively
  to be set to `True` when using primary energy or operational limit constraints. (<!-- md: pr 1361 -->)

- The default values for `cyclic_state_of_charge_per_period` (StorageUnit)
  and `e_cyclic_per_period` (Store) have been changed from `True` to `False`. This
  is to be more consistent with single investment period optimization where cycling behavior
  defaults to `False`. Users who work with multi-investment period optimization
  and want per-period cycling behavior must now explicitly set these attributes to
  `True`.  (<!-- md: pr 1361 -->)

- Fix storage state-of-charge handling in multi-investment period optimizations. The constraint
  logic incorrectly determined when to apply per-period cycling vs. continuous storage state
  tracking, causing storage to behave unexpectedly regardless of flag settings. The fix
  ensures storage units and stores correctly preserve or reset their state across investment
  periods based on the `cyclic_state_of_charge_per_period`/`e_cyclic_per_period` and
  `state_of_charge_initial_per_period`/`e_initial_per_period` flags.
  (<!-- md: pr 1360 -->, <!-- md: pr 1371 -->)

- Fixed issue when copying a solved network after setting `n.model.solver_model` to `None`.
  (<!-- md:pr 1325 -->)

- Correct use of snapshot weighting columns in statistics module. The
  doscstring for [pypsa.Network.snapshot_weightings][] was clarified.
  (<!-- md:pr 1326 -->)

- Resolved an issue where the network version was not correctly identified during I/O,
  resulting in false update information being logged.
  (<!-- md:pr 1300 -->)

- Fix `get_transmission_carriers()` to handle components without carrier attribute
  (e.g., Transformer). (<!-- md:pr 1321 -->)

### Breaking Changes

For a summary of **breaking changes**, see [What's new in PyPSA v1.0](v1-guide.md#breaking-changes).

## [**v0.35.2**](https://github.com/PyPSA/PyPSA/releases/tag/v0.35.2) <small>15th August 2025</small> { id="v0.35.2" }

### Bug Fixes

- Make compatible with xarray v2025.07
  (<!-- md:pr 1304 -->)

## [**v0.35.1**](https://github.com/PyPSA/PyPSA/releases/tag/v0.35.1) <small>3rd July 2025</small> { id="v0.35.1" }

### Bug Fixes

- Fixed issue when copying a network with an unsolved model.
  (<!-- md:pr 1265 -->)

- Fixed missing dependency issue for `typing-extensions`.
  (<!-- md:pr 1264 -->)

- Fixed Excel import when snapshots sheet is missing.
  (<!-- md:pr 1268 -->)

## [**v0.35.0**](https://github.com/PyPSA/PyPSA/releases/tag/v0.35.0) <small>22th June 2025</small> { id="v0.35.0" }

### Features

- New **interactive** plotting library (<!-- md:pr 1189 -->)

    - [`pypsa.Network.statistics.energy_balance.iplot()`][pypsa.plot.StatisticInteractivePlotter.__call__]
      to get the pre defined default plot
    - [`pypsa.Network.statistics.energy_balance.iplot.bar()`][pypsa.plot.StatisticInteractivePlotter.bar]
      to get a bar plot. replace `bar` with `line`, `area`, `map` or `scatter` to get the respective plot.

- The function `n.statistics.opex()` now includes all operational cost
  components: marginal costs, quadratic marginal costs, storage costs, spill
  costs, start-up costs, shut-down costs, and stand-by costs. Previously, only
  marginal costs were considered. A new parameter `cost_types` allows selecting
  which cost components to include. (<!-- md:pr 1195 -->)

- New method `n.equals() <pypsa.Network.equals>` to compare two networks for equality.
  This is similar to the equality operator `==` but allows for more flexibility in the
  comparison which is useful for testing and debugging. (<!-- md:pr 1194 -->, <!-- md:pr 1205 -->)

- The components subpackage was further restructured. The known API remains untouched. (<!-- md:pr 1223 -->)

- New experimental **NetworkCollection** (<!-- md:pr 1212 -->)

    - You can now create a container for multiple `Network` objects. Use is with
      `pypsa.NetworkCollection()` and pass a list of networks. The feature is
      experimental and might change with the next release. Documentation and API
      reference will follow with a stable version of it.

- Add new statistics function `n.statistics.prices()` which can return
  time-averaged or consumption-weighted prices by bus or bus carrier.

### Bug Fixes

- Bugfix: The function `n.statistics.opex()` now considers the correct
  snapshot weightings `n.snapshot_weightings.objective`.
  (<!-- md:pr 1247 -->)

- Fixed unaligned statistics index names when `groupby=False`
  (<!-- md:pr 1205 -->)

- Fixed interactive area plots in stacked more with `facet_row` and `facet_col`.
  (<!-- md:pr 1212 -->)

- The docstrings of the statistics function are now properly displayed again, ie. the output of `n.statistics.energy_balance?`.
  (<!-- md:pr 1212 -->)

- Fixed various some I/O edge cases for better data preservation during import/export (<!-- md:pr 1255 -->, <!-- md:pr 1256 -->, <!-- md:pr 1258 -->)

## [**v0.34.1**](https://github.com/PyPSA/PyPSA/releases/tag/v0.34.1) <small>7th April 2025</small> { id="v0.34.1" }

### Bug Fixes

- The static map plots for statistics are fixed, e.g. `n.statistics.energy_balance.map()`.
  (<!-- md:pr 1201 -->)

- The previous maps module under `pypsa/plot` is now modularized. Instead of a
  monolithic module, the maps module is now split into several submodules. The
  submodules are: `.maps.common`, `.maps.interactive`, and `.maps.static`.
  (<!-- md:pr 1190 -->)


- Added new single node capacity expansion example in style of model.energy.
  It can be loaded with [`pypsa.examples.model_energy()`][pypsa.examples.model_energy].

- Add new example for how to run MGA ('modelling-to-generate-alternatives') optimisation.

- Added demand elasticity example.

## [**v0.34.0**](https://github.com/PyPSA/PyPSA/releases/tag/v0.34.0) <small>25th March 2025</small> { id="v0.34.0" }

### Features

- New supported file formats for import and export: **Excel**

      - Use [`n.import_from_excel`][pypsa.Network.import_from_excel] and
        [`n.export_to_excel`][pypsa.Network.export_to_excel] to import and export Networks
        from and to Excel files.

      - `openpyxl` and `python-calamine` are required dependencies for this feature, but
        different engines can be passed. By default they are not installed, but can be
        installed via `pip install pypsa[excel]`.

- New plotting library

    - You can now create plots on any PyPSA statistic. Try them with:

        - [`n.statistics.energy_balance.plot()`][pypsa.plot.statistics.plotter.StatisticPlotter.__call__] to get the pre defined default plot
        - [`n.statistics.energy_balance.plot.bar()`][pypsa.plot.statistics.plotter.StatisticPlotter.bar] to get a bar plot
        - [`n.statistics.energy_balance.plot.line()`][pypsa.plot.statistics.plotter.StatisticPlotter.line] to get a line plot
        - [`n.statistics.energy_balance.plot.area()`][pypsa.plot.statistics.plotter.StatisticPlotter.area] to get a area plot
        - [`n.statistics.energy_balance.plot.map()`][pypsa.plot.statistics.plotter.StatisticPlotter.map] to get a map plot

    - `n.plot()`  was moved to `n.plot.map()`

    - `n.explore()` was moved to `n.plot.explore()` and `n.iplot()` was moved to `n.plot.iplot()`

- Statistics module

    - All statistics functions now interpret the bus_carrier argument as a regular
      expression (regex), enabling more flexible filtering options.
      (<!-- md:pr 1155 -->)

    - All statistics functions have a new argument `carrier` to filter by carriers.
      (<!-- md:pr 1176 -->)

    - All statistics functions have two new arguments `drop_zero` and `round` to
      control the output. `drop_zero` drops all rows with zero values and `round`
      rounds the output to the specified number of decimal places. Those settings have been
      used before already via the statistics parameters, but are deprecated now. Use the
      new arguments or the module level settings instead (to set them globally). E.g.
      `pypsa.options.params.statistics.nice_names = False`. List all available parameter
      settings via `pypsa.options.params.describe()`.
      (<!-- md:pr 1173 -->)

### Minor improvements

- Ensuring that the created lp/mps file is deterministic by sorting the strongly meshed
  buses. (<!-- md:pr 1174 -->)

- Added warning for consistent legend circle and semicirle sizes when combining plots
  on a geographical axis.

- Add new statistic `n.statistics.system_cost()` to calculate the total system cost from capital and operational expenditures.

- Added descriptive attribute "location" to Buses. This attribute does not influence the optimisation model but can be used for aggregation in the statistics module.

- Added descriptive attribute "location" to Buses. This attribute does not influence
  the optimisation model but can be used for aggregation in the statistics module.
  (<!-- md:pr 1182 -->)


### Bug fixes

- Fixed `pypsa.plot.add_legend_semicircles()` circle sizing to be consistent with
  `n.plot(bus_size=..., bus_split_circle=True)` argument.
  (<!-- md:pr 1179 -->)

## [**v0.33.2**](https://github.com/PyPSA/PyPSA/releases/tag/v0.33.2) <small>12th March 2025</small> { id="v0.33.2" }

### Bug fixes

- **Regression hotfix**: Fixed a critical bug in statistics functions for
  multi-investment networks where built years and lifetimes were not being correctly
  considered. In version `v0.32.0`, only components active in the first time period were
  being included in statistics calculations. The fix ensures all components are properly
  represented according to their respective built years and lifetimes across all
  investment periods. This issue was patched in version `0.33.2`. We also backported the
  fix to version `0.32.2`. (<!-- md:pr 1172 -->)

- The expressions function `n.optimize.expressions.capacity` now uses the absolute
  efficiency to calculate the capacity at link ports, unless a `bus_carrier` is defined
  or `at_port` is set to True. This is in line with the behavior of the statistics
  functions (`statistics.installed_capacity`, `statistics.optimal_capacity`).
  Before, the efficiency was allowed to be negative, which lead to inconsistent results.

## [**v0.33.1**](https://github.com/PyPSA/PyPSA/releases/tag/v0.33.1) <small>3rd March 2025</small> { id="v0.33.1" }

### Minor improvements

- Added a `quotechar` parameter to [pypsa.Network.import_from_csv_folder][]   and
  [`n.export_to_csv_folder`][pypsa.Network.export_to_csv_folder] to handle non-standard field quoting in CSV
  import/export, aligning with [`pandas.read_csv`](https://pandas.pydata.org/docs/reference/api/pandas.read_csv.html) and
  [`pandas.to_csv`](https://pandas.pydata.org/docs/reference/api/pandas.DataFrame.to_csv.html). (<!-- md:pr 1143 -->)

### Bug fixes

- `pypsa[cloudpath]` optional dependency will now only install `cloudpathlib` without
  extra cloud storage provider client libraries, these will be left to the user to
  install. (<!-- md:pr 1139 -->)

- [`n.import_from_netcdf`][pypsa.Network.import_from_netcdf] and [`n.import_from_hdf5`][pypsa.Network.import_from_hdf5] now work when a URI is
  passed as a string instead of a CloudPath object.
  (<!-- md:pr 1139 -->)

- Linearized unit commitment with equal startup and shutdown costs.
  (<!-- md:pr 1157 -->)

- Fix pandas dtype warning. (<!-- md:pr 1151 -->)

## [**v0.33.0**](https://github.com/PyPSA/PyPSA/releases/tag/v0.33.0) <small>7th February 2025</small> { id="v0.33.0" }

### Features

- New component class structure (<!-- md:pr 1075 -->, <!-- md:pr 1130 -->)

    - Major structural refactoring of how component data is stored and accessed. The new
      structure adds an extra layer to move all component-specific data from the network
      class to a new component class.

    - This is an experimental feature, will be developed further and is not yet
      recommended for general use. More features, documentation and examples will
      follow. Most users will not notice any changes.

    - The new additional layer makes it easy to add new features. If you wanna play around
      with the new components class, see the
      [Components class example](https://docs.pypsa.org/en/latest/examples/experimental-components-class.html)
      in the documentation. You will find an short introduction and some simple examples
      to show which other features could be added in the future. If you have any ideas,
      wishes, feedback or suggestions, please let us know via the
      [issue tracker](https://www.github.com/PyPSA/PyPSA/issues).

- Breaking: Deprecation of custom components (<!-- md:pr 1130 -->)

    - This version of PyPSA deprecates custom components. While we don't see many use
      cases for them, they might be added in an improved way in future again. For a
      potential reimplementation we would be happy to hear your use case and
      requirements via the [issue tracker](https://www.github.com/PyPSA/PyPSA/issues).

    - If you don't know what this is or have never used the `override_components`
      and `override_component_attrs` arguments during Network initialisation, you can
      safely ignore this deprecation.

- Breaking: Behavior of `n.components`

    - Iterating over `n.components` now yields the values instead of keys. Use
      `n.components.keys()` to keep iterating over keys.

    - Checking if a component is in `n.components` using the 'in' operator is deprecated.
      With the deprecation of custom components keys in `n.components` also ever change.

- PyPSA `0.33` provides support for the recent Python 3.13 release and drops support
  for Python 3.9. While Python 3.9 still gets security updates until October 2025,
  core dependencies of PyPSA are dropping support for Python 3.9 (e.g. `numpy`) and
  active support is only provided for the most recent versions
  (see [endoflife.date](https://endoflife.date/python)). It is recommended to upgrade
  to the latest Python version if possible. Note that there might be some issues with
  Windows and Python 3.13, which are not yet resolved.
  (<!-- md:pr 1099 -->)

- Added PyPSA options architecture via [`pypsa.get_option`][pypsa.get_option], [`pypsa.set_option`][pypsa.set_option],
  and [`pypsa.option_context`][pypsa.option_context].
  This allows to set and get global options for PyPSA and
  mimics the options setting behavior of pandas. Currently there are not many options
  available, but this will be extended in future.
  (<!-- md:pr 1134 -->)

- New network attributes [`n.timesteps`][pypsa.Network.timesteps],
  [`n.periods`][pypsa.Network.periods] and
  [`n.has_periods`][pypsa.Network.has_periods] to simplified level access
  of the snapshots dimension. (<!-- md:pr 1113 -->)

- Consistency checks can now be run with the parameter `strict`, which will raise
  them as `ConsistenyError`. Pass checks which should be strict in
  [`n.consistency_check`][pypsa.Network.consistency_check] as e.g.
  `strict=['unknown_buses']`. [`n.optimize`][pypsa.Network.optimize]
  will run some strict checks by default now. (<!-- md:pr 1120 --> <!-- md:pr 1112 -->)

- New example in the documentation showing how to implement reserve power constraints.
  (<!-- md:pr 1133 -->)

- Doctests are now run with the unit tests. They allow to test the documentation
  examples, which will improve the quality of docstrings and documentation in future
  releases. (<!-- md:pr 1114 -->)

### Bug fixes

- The parameter threshold in function get_strong_meshed_buses was not considered
  in the function it self. A kwargs check has been added for providing a own threshold.
  E.g., get_strongly_meshed_buses (network, threshold=10)


## [**v0.32.2**](https://github.com/PyPSA/PyPSA/releases/tag/v0.32.2) <small>12th March 2025</small> { id="v0.32.2" }

### Bug fixes

- Backported from version `v0.33.2`: Fixed a critical bug in statistics functions for
  multi-investment networks where built years and lifetimes were not being correctly
  considered. In version `v0.32.0`, only components active in the first time period were
  being included in statistics calculations. The fix ensures all components are properly
  represented according to their respective built years and lifetimes across all
  investment periods. (<!-- md:pr 1172 -->)

## [**v0.32.1**](https://github.com/PyPSA/PyPSA/releases/tag/v0.32.1) <small>23th January 2025</small> { id="v0.32.1" }

### Bug fixes

- The expression module now correctly includes the "Load" component in the
  energy balance calculation. Before the fix, the "Load" component was not
  considered. (<!-- md:pr 1110 -->)

- The optimize/expression module now correctly assigns contributions from branch
  components in the `withdrawal` and `supply` functions. Before, there was a wrong
  multiplication by -1 for branch components. (<!-- md:pr 1123 -->)

## [**v0.32.0**](https://github.com/PyPSA/PyPSA/releases/tag/v0.32.0) <small>5th December 2024</small> { id="v0.32.0" }

### Features

- Improvements to groupers in the statistics module (<!-- md:pr 1093 -->, <!-- md:pr 1078 -->)

    - The `groupby` argument now accepts keys to allow for more granular and flexible
      grouping.
      For example,
      [`n.statistics.energy_balance(groupby=["bus_carrier", "carrier"])`][pypsa.statistics.StatisticsAccessor.energy_balance]
      groups the energy balance by bus carrier and carrier.

        - Build in groupers include:

            - [`pypsa.statistics.groupers.carrier`][pypsa.statistics.grouping.Groupers.carrier]
            - [`pypsa.statistics.groupers.bus_carrier`][pypsa.statistics.grouping.Groupers.bus_carrier]
            - [`pypsa.statistics.groupers.name`][pypsa.statistics.grouping.Groupers.name]
            - [`pypsa.statistics.groupers.bus`][pypsa.statistics.grouping.Groupers.bus]
            - [`pypsa.statistics.groupers.country`][pypsa.statistics.grouping.Groupers.country]
            - [`pypsa.statistics.groupers.unit`][pypsa.statistics.grouping.Groupers.unit]
            - A list of registered groupers can be accessed via
              [`pypsa.statistics.groupers.list_groupers`][pypsa.statistics.grouping.Groupers.list_groupers]

    - Custom groupers can be registered on module level via
        [`pypsa.statistics.groupers.add_grouper`][pypsa.statistics.grouping.Groupers.add_grouper].
        The key will be used as identifier in the `groupby` argument. Check the API reference
        for more information.

    - Accessing default groupers was moved to module level and an improved API was
        introduced. `n.statistics.get_carrier` can now be accessed as
        [`pypsa.statistics.groupers.carrier`][pypsa.statistics.grouping.Groupers.carrier]
        and a combination of groupers can be accessed as
        [`pypsa.statistics.groupers['bus', 'carrier']`][pypsa.statistics.Groupers]
        instead of `n.statistics.groupers.get_bus_and_carrier`.

- A new module `pypsa.optimize.expressions` was added. It contains functions to quickly
  create expressions for the optimization model. The behavior of the functions is
  mirroring the behavior of the `statistics` module and allows for similar complexity
  in grouping and filtering. Use it with e.g.
  [`n.optimize.expressions.energy_balance()`][pypsa.optimization.expressions.StatisticExpressionsAccessor.energy_balance].
  (<!-- md:pr 1044 -->)

- `pytables` is now an optional dependency for using the HDF5 format. Install
  it via `pip install pypsa[hdf5]`. Otherwise it is not installed by default
  anymore. (<!-- md:pr 1100 -->)

## [**v0.31.2**](https://github.com/PyPSA/PyPSA/releases/tag/v0.31.2) <small>27th November 2024</small> { id="v0.31.2" }

### Bug fixes

- The constraint to account for `e_sum_max`/ `e_sum_min` is now skipped if not applied to any asset (<!-- md:pr 1069 -->, <!-- md:pr 1074 -->)


## [**v0.31.1**](https://github.com/PyPSA/PyPSA/releases/tag/v0.31.1) <small>1st November 2024</small> { id="v0.31.1" }

### Bug fixes

- Abolishing `min_units` in the post discretization. If the maximum capacity of a
  component is smaller than the specified unit size, the maximum capacity is built as
  soon as the threshold is passed (<!-- md:pr 1052 -->)

- Less verbose logging when using [`n.add`][pypsa.Network.add]
  (<!-- md:pr 1067 -->)

## [**v0.31.0**](https://github.com/PyPSA/PyPSA/releases/tag/v0.31.0) <small>1st October 2024</small> { id="v0.31.0" }

### Features

- New `active` attribute (<!-- md:pr 1038 -->)

    - A new attribute for one-port and branch components `active` was added. If set to
        true (default), the asset is considered active for all functionality, including
        optimization and power flow calculation. If set to false, the asset is considered
        inactive and is excluded from the optimization, power flow and statistics modules.

    - The active attribute can be thought of as a global filter on the components. When
        running a multi-horizon optimization, the active attribute is considered a global
        condition for each horizon. Then assets are considered active only if `active` is
        true and the investment period falls within the lifetime of the asset.

- New attributes for the [generator](user-guide/components/generators.md) component
  (<!-- md:pr 1047 -->)

    - `e_sum_min` and `e_sum_max` add a new constraint and allow to set the minimum
        and maximum total energy that can be generated by the generator over one
        optimization horizon.

- New [`n.add`][pypsa.Network.add] method (<!-- md:pr 896 -->)

    - [`n.add`][pypsa.Network.add] now handles the addition of a single or multiple
        components, has more robust index alignment checks allows to overwrite existing
        components using the new argument `overwrite`. Because of the more strict
        alignment checks, this might be a **breaking change** for some users.

    - Therefore the methods `n.madd` and
        `n.mremove` are now deprecated and will point to
        their generalised counterparts.

- New function [`n.optimize_and_run_non_linear_powerflow`][pypsa.optimization.optimize.OptimizationAccessor.optimize_and_run_non_linear_powerflow]
  was added to the set of abstract optimize functions. This function optimizes the
  network and runs a non-linear power flow calculation afterwards. (<!-- md:pr 1038 -->)

- API and structural changes:

    - The [`Component`][pypsa.Components] object is now a refactored
        stand-alone class. This is ongoing work and will change further in future
        releases. (<!-- md:pr 1038 -->)
    - The [`pypsa.SubNetwork`][pypsa.SubNetwork] class has new methods `df`, `pnl`, `component`
        to ease the access of component data for a subnetwork. Use it with e.g.
        `subnetwork.df("Generator")` and alike. (<!-- md:pr 1038 -->)
    - [`n.df`][pypsa.Network.df] and [`n.pnl`][pypsa.Network.pnl]
        have been renamed to [`n.static`][pypsa.Network.static] and
        [`n.dynamic`][pypsa.Network.dynamic]. But `n.df` and `n.pnl` are still available
        and can be used as aliases without any deprecation warning for now. (<!-- md:pr 1028 -->)

## [**v0.30.3**](https://github.com/PyPSA/PyPSA/releases/tag/v0.30.3) <small>24th September 2024</small> { id="v0.30.3" }

- Bugfix in the post discretization for `Links` with a maximum capacity.
  Furthermore, giving the option to build out only multiples of the specified unit_size
  or allowing to use the full maximum capacity. (<!-- md:pr 1039 -->)

## [**v0.30.2**](https://github.com/PyPSA/PyPSA/releases/tag/v0.30.2) <small>11th September 2024</small> { id="v0.30.2" }

- Bugfix in operational limit global constraints, which now directly uses the
  carrier of the `Store` rather than the carrier of the bus it is attached to.
  (<!-- md:pr 1029 -->)

## [**v0.30.1**](https://github.com/PyPSA/PyPSA/releases/tag/v0.30.1) <small>9th September 2024</small> { id="v0.30.1" }

- Added option for importing and exporting CSV, netCDF and HDF5 files in cloud
  object storage. This requires the installation of the optional dependency
  `cloudpathlib`, e.g. via `pip install pypsa[cloudpath]`.

- Bugfix of `n.plot()` when single buses have no coordinates.

## [**v0.30.0**](https://github.com/PyPSA/PyPSA/releases/tag/v0.30.0) <small>30th August 2024</small> { id="v0.30.0" }

- Added `n.explore()` function based on `folium` and `geopandas` to
  interactively explore networks. (<!-- md:pr 1009 -->)

- Added new `spill_cost` input parameter for storage units which penalizes
  spilling excess energy. (<!-- md:pr 1012 -->)

- Added new `marginal_cost_storage` input parameter for stores and storage
  units to represent the cost of storing energy in currency/MWh/h.
  (<!-- md:pr 603 -->)

- Added type annotations to all functions. (<!-- md:pr 1010 -->)

- Updated documentation. (<!-- md:pr 1004 -->)

## [**v0.29.0**](https://github.com/PyPSA/PyPSA/releases/tag/v0.29.0) <small>31st July 2024</small> { id="v0.29.0" }

- Removed `n.lopf()` pyomo-based and nomopyomo-based optimisation modules. Use
  linopy-based optimization with `n.optimize()` instead.
  (<!-- md:pr 884 -->)

- HiGHS becomes the new default solver for `n.optimize()`.
  (<!-- md:pr 884 -->)

- Changes to the `statistics` module:

    - The statistics functions `n.statistics.capex()`,
        `n.statistics.installed_capex()`, and `expanded_capex` now have an
        optional `cost_attribute` argument, which defaults to `capital_cost`. The
        default behavior of the functions is not changed.
        (<!-- md:pr 989 -->)

    - The functions `n.statistics.optimal_capacity()` and
        `n.statistics.expanded_capacity()` now return positive and negative
        capacity values if a `bus_carrier` is selected. Positive values correspond
        to production capacities, negative values to consumption capacities.
        (<!-- md:pr 885 -->)

    - The statistics module now supports the `nice_name` argument for bus
        carriers. Previously, nice names were only supported for components
        carriers. (<!-- md:pr 991 -->)

    - The statistics module now features functionality to set global style
        parameters (e.g. `nice_names`, `drop_zero` and `round`) which is then
        applied to all statistics methods without the need to set them individually.
        To set parameters one can run
        `n.statistics.set_parameters(nice_names=False, round=2)` and to view
        current parameters setting `n.statistics.parameters`.
        (<!-- md:pr 886 -->)

- Changes to the `clustering` module:

    - Add attribute-based exemptions for clustering lines and links. With the
        argument `custom_line_groupers` in the function `aggregatelines()` one
        can specify additional columns besides `bus0` and `bus1` to consider as
        unique criteria for clustering. This is useful, for example, to avoid the
        aggregation of lines/links with different `build_year` or `carrier`.
        (<!-- md:pr 982 -->)

- Changes to the `plot` module:

    - Add option to add semicircle legends by running
        `pypsa.plot.add_legend_semicircle(ax, sizes=[1000/scaling_factor],
        labels=["1 GWh"])`. (<!-- md:pr 986 -->)

    - Add functionality to provide list of colors in `add_legend_lines()`.
        (<!-- md:pr 902 -->)

- Bugfixes:

    - The security-constrained optimization via
        `n.optimize.optimize_security_constrained()` was fixed to correctly handle
        multiple subnetworks. (<!-- md:pr 946 -->)

    - The global constraint on the total transmission costs now includes the
        weight of the investment periods and persistence of investment costs of
        active assets in multi-horizon optimisations.

    - Retain investment periods and weightings when clustering networks.
        (<!-- md:pr 891 -->)

    - Removed performance regression of `statistics` module.
        (<!-- md:pr 990 -->)

    - When adding bus ports on the fly with `add` methods, the dtype of the
        freshly created column is now fixed to `string`. (<!-- md:pr 893 -->)

    - Using timezone information in `n.snapshots` raises an error now, since it
        leads to issues with `numpy`/ `xarray`. (<!-- md:pr 976 -->)

- Improvements to consistency checks and model debugging:

    - When adding components with bus ports greater than 1, e.g. `bus2`, pypsa
        checks if the bus exists and prints a warning if it does not.
        (<!-- md:pr 893 -->)

    - Also check for missing values of default attributes in the
        `n.consistency_check()` function. (<!-- md:pr 903 -->)

    - Restructure `n.consistency_check()`.
        (<!-- md:pr 903 -->, <!-- md:pr 918 -->, <!-- md:pr 920 -->)

    - Add option `n.optimize(compute_infeasibilities=True)` to compute Irreducible
        Inconsistent Subset (IIS) in case an infeasibility was encountered and Gurobi
        is installed. (<!-- md:pr 978 -->)

    - Improved error messages. (<!-- md:pr 897 -->)

- Add functionality to compare two networks for equality via equality operator
  (`==`). (<!-- md:pr 924 -->)

- Add single-node electricity-only and sector-coupled capacity expansion
  example. (<!-- md:pr 904 -->)

- Added new line type "Al/St 490/64 4-bundle 380.0".
  (<!-- md:pr 887 -->)

- Use `ruff`. (<!-- md:pr 900 -->, <!-- md:pr 901 -->)

- Improve CI and auto-release process. <!-- md:pr 907 -->, <!-- md:pr 921 -->)

- Restructured API reference. (<!-- md:pr 960 -->)

- Compatibility with `numpy>=2.0`. (<!-- md:pr 932 -->)

## [**v0.28.0**](https://github.com/PyPSA/PyPSA/releases/tag/v0.28.0) <small>8th May 2024</small> { id="v0.28.0" }

- When using iterative optimisation functionality
  `n.optimize_transmission_expansion_iteratively()`, add option to discretize
  optimised line and link capacities in the final iteration based on new keyword
  arguments `line_unit_size`, `link_unit_size`, `line_threshold` and
  `link_threshold`. This allows to round the optimised capacities to a
  multiple of the unit size based on the threshold.
  (<!-- md:pr 871 -->)

- A new function `n.merge()` was added allowing the components and
  time-dependent data of one network to be added to another network. The
  function is also available via `n + m` with default settings. The function
  requires disjunct component indices and identical snapshots and snapshot
  weightings. (<!-- md:pr 783 -->)

- New features in the statistics module (<!-- md:pr 860 -->):

    - The statistics module introduces a new keyword argument `at_port` to all
        functions. This allows considering the port of a component when calculating
        statistics. Depending on the function, the default of `at_port` is set to
        `True` or `False`, for example for the dispatch all ports are
        considered.

    - The statistics module now supports an optional `port` argument in
        `groupby` functions. This allows to group statistics while considering the
        port of a component.

    - The `statistics.revenue` function introduces a new keyword argument
        `kind` to optionally calculate the revenue based on the `input`
        commodity or the `output` commodity of a component.

    - The `statistics.energy_balance` function introduces a new keyword argument
        `kind` to optionally calculate the `supply` and `withdrawal` of a
        component.

    - Deprecation warnings are added to the statistics module for the
        functionalities that will be removed in the next major release.

- Updated `environment_doc.yml` to include the latest required `pip`
  dependencies for the documentation environment. (<!-- md:pr 862 -->)

- Bugfix: calling `n.create_model()` or `n.optimize()` when a global
  operational limit is defined will no longer set the carrier attribute of
  stores to the carrier of the bus they are attached to.
  (<!-- md:pr 880 -->)

- Added warning to `plot.py` with instructions to handle the case where the
  `requests` dependency is missing. (<!-- md:pr 882 -->)

- Bugfix: calling `n.optimize.*` functions (e.g. `n.optimize.optimize_mga`)
  now correctly returns each functions return values. (<!-- md:pr 871 -->)


## [**v0.27.1**](https://github.com/PyPSA/PyPSA/releases/tag/v0.27.1) <small>22nd March 2024</small> { id="v0.27.1" }

- Fixed sometimes-faulty total budget calculation for single-horizon MGA optimisations.

- Fixed assignment of active assets in multi-horizon optimisation with `n.optimize`.

- Fixed setting of investment periods when copying a multi-horizon network.

- Always use name and mask keys in variable and constraint assignment to protect against future changes in argument order.

- Rewrite function `get_switchable_as_dense` so that it consumes less memory when calling it with large dataframes.

- Fix of the capex description in the attribute CSV files.

## [**v0.27.0**](https://github.com/PyPSA/PyPSA/releases/tag/v0.27.0) <small>18th February 2024</small> { id="v0.27.0" }

- Bugfix: If plotting a network map with split buses
  (`n.plot(bus_split_circle=True)`), the bus sizes are now scaled by factor 2
  to account for the fact that the bus sizes are split into half circles. This
  makes the area scaling of the buses consistent with the area of non-split
  buses.

- The global constraint `define_tech_capacity_expansion_limit` now also takes
  branch components into account. If defined per bus, the `bus0` of the branch
  is considered as a reference bus.

- Bugfixes in building of global constraints in multi-horizon optimisations.

- Fixed total budget calculation for MGA on multi-horizon optimisations.

- The `extra_functionality` argument is now also supported in `solve_model`
  accessor.

- `optimize_mga` now returns the solver termination status and condition.

- The deprecated functions `_make_consense`, `aggregategenerators`,
  `get_buses_linemap_and_lines` and `get_clustering_from_busmap` were
  removed.

- The minimum `networkx` version was bumped from `1.10` to `2`.

- `pyomo` is no longer supported for Python 3.12 or higher.


## [**v0.26.3**](https://github.com/PyPSA/PyPSA/releases/tag/v0.26.3) <small>25th January 2024</small> { id="v0.26.3" }

- Bugfix: With line transmission losses there was a sign error in the
  calculation of the line capacity constraints.

- Approximated transmission losses of lines are now stored after optimisation as
  the difference between `n.lines_t.p0` and `n.lines_t.p1` so that they
  appear in the energy balance (e.g. `n.statistics.energy_balance()`) and when
  calculating losses with `n.lines_t.p0 + n.lines_t.p1`.

## [**v0.26.2**](https://github.com/PyPSA/PyPSA/releases/tag/v0.26.2) <small>31st December 2023</small> { id="v0.26.2" }

- Bugfix in the definition of spillage variables for storage units. Previously,
  the spillage variable creation was skipped in some cases due to a wrong
  condition check even though there was a positive inflow.

## [**v0.26.1**](https://github.com/PyPSA/PyPSA/releases/tag/v0.26.1) <small>29th December 2023</small> { id="v0.26.1" }

- The output attribute `n_mod` introduced in the previous version was removed
  since it contains duplicate information. Calculate the number of expanded
  modules with `p_nom_opt / p_nom_mod` instead.

- Bugfix in MGA function to correctly parse the `sense` keyword argument.

- Fix strict type compatibility issues with `pandas>=2.1` causing problems for
  clustering.

- Removed `numexpr` version constraint.

## [**v0.26.0**](https://github.com/PyPSA/PyPSA/releases/tag/v0.26.0) <small>4th December 2023</small> { id="v0.26.0" }

### New Features

- The `Network` class has a **new component for geometric shapes** under
  `n.shapes`. It consists of a `geopandas` dataframe which can be used to
  store network related geographical data (for plotting, calculating potentials,
  etc). The dataframe has the columns `geometry`, `component`, `idx` and `type`.
  The columns `component`, `idx` and `type` do not require specific values, but
  allow for storing information about which components the shapes belong to. The
  coordinate reference system (CRS) of the shapes can be accessed and set via a
  new attribute `n.crs`. For a transition period, the attribute `n.srid`,
  which independently refers to the projection of the bus coordinates, is kept.

- Improvements to the network **statistics module**:

    - The statistics module now supports the consideration of multi-port links. An
        additional argument `bus_carrier` was added to the statistics functions to
        select the components that are attached to buses of a certain carrier.

    - The statistics module now supports the consideration of multiple investment
        periods. As soon as `n.snapshots` is a MultiIndex, the network statistics
        are calculated separately for each investment period.

    - A new function `transmission` was added to the statistics accessor. This
        function considers all lines and links that connect buses of the same carrier.

    - The statistics functions now support the selection of single components in
        the `comps` argument.

- The plotting function `n.plot()` now supports **plotting of only a subset of
  network components** by allowing that arguments like `bus_size`,
  `link_widths` or `link_color` do no longer require to contain the full
  set of indices of a component.

- Add option to specify **time-varying ramp rates** for generators and links
  (`ramp_limit_up` and `ramp_limit_down`, e.g. under
  `n.links_t.ramp_limit_up`).

- Added attributes `p_nom_mod`, `e_nom_mod`, and `s_nom_mod` to components
  to consider capacity modularity. When this attribute is non-zero and the
  component is extendable, the component's capacity can only be extended in
  multiples of the capacity modularity. The optimal number of components is
  stored as `n_mod` (such that `p_nom_mod * n_mod == p_nom_opt`). The
  default is kept such that extendable components can be expanded continuously.

### Bugfixes and Compatibiliity

- Bugfix: In rolling horizon optimisation with unit commitment constraints, the
  generator status of the previously optimized time step is now considered.

- Bugfix: Allow optimising the network for just subset of investment periods by
  using `n.optimize(multi_investment_periods=True, snapshots=...)`.

- Bugfix: The function `n.import_from_netcdf()` failed when trying to import
  data from an `xarray` object.

- Bugfix: Fix global constraints for primary energy and transmission volume
  limits for networks with multiple investment periods.

- Bugfix: Fix stand-by-costs optimization for latest `linopy` version.

- Resolve performance regression for multi-decade optimisation in highly meshed
  networks.

- Compatibility with `pandas==2.1`.

- Added Python 3.12 to CI and supported Python versions.


## [**v0.25.2**](https://github.com/PyPSA/PyPSA/releases/tag/v0.25.2) <small>30th September 2023</small> { id="v0.25.2" }

* Add option to enable or disable nice carrier name in the statistics module,
  e.g. `n.statistics(nice_name=False)``.

* Add example in documentation for the statistics module.

* Add example for stochastic optimization with PyPSA to the documentation.

* Extended documentation for multi-decade optimization.

* Bugfix: Use of ``nice_names`` keyword argument in
  ``n.statistics.energy_balance()``.

* Bugfix: Correctly handle ``p_nom`` or ``p_nom_opt`` in power flow distributed
  slack.

* Bugfix: After the optimization the right-hand side and sign of global
  constraints were previously overwritten by altered values.

* Bugfix: In netCDF export, typecasting to float32 after setting the compression
  encoding led to ignored compression encodings.

* Bugfix: Handle solver options for CBC and GLPK for ``n.lopf(pyomo=False)``.

* Bugfix: Handle cases with multi-decade optimisation, activated transmission
  limit and an empty list of lines or DC links.

## [**v0.25.1**](https://github.com/PyPSA/PyPSA/releases/tag/v0.25.1) <small>27th July 2023</small> { id="v0.25.1" }

**New Features**

* The function ``get_clustering_from_busmap`` has a new argument
  ``line_strategies``.

* The ``n.optimize()`` function gets a new keyword argument
  ``assign_all_duals=False`` which controls whether all dual values or only
  those that already have a designated place in the network are assigned.
  (<!-- md:pr 635 -->)

**Changes**

* The function ``get_buses_linemap_and_lines`` was deprecated, in favor of
  direct use of ``aggregatebuses`` and ``aggregate_lines``.

* Improve logging printout for rolling horizon optimization.
  (<!-- md:pr 697 -->, <!-- md:pr 699 -->)

* The CI environment handling was migrated to ``micromamba``
  (<!-- md:pr 688 -->).

**Bugfixes**

* The aggregation functions in the clustering module were adjusted to correctly
  handle infinity values (see https://github.com/pandas-dev/pandas/issues/54161
  for more details). (<!-- md:pr 684 -->)

* The unit commitment formulation with a rolling horizon horizon was fixed in
  case of non-committable and committable generators with ramp limits.
  (<!-- md:pr 686 -->)

* The clustering functionality was fixed in case of passing a subset of carriers
  that should be aggregated. (<!-- md:pr 696 -->)

* When clustering, allow safe clustering of component attributes which are both
  static and dynamic. (<!-- md:pr 700 -->)

* When assigning a new user-defined variable to the underlying optimization
  model, the assignment of the solution resulted in an error if the variable
  name did not match the pattern ``{Component}-{Varname}``. This has been fixed
  by ignoring variables that do not match the pattern during solution
  assignment. (<!-- md:pr 693 -->)

* Multilinks are now also handled automatically when importing a network from
  file. (<!-- md:pr 702 -->)

* Multilink default efficiencies are always set to 1.0.
  (<!-- md:pr 701 -->)

* For linearized unit commitment relaxation, some tightening additional
  constraints are only valid if start-up and shut-down costs are equal. These
  constraints are now skipped if this is not the case and a warning message is
  printed. (<!-- md:pr 690 -->)

* Fix division in capacity factor calculation in statistics module when not
  aggregating in the time dimension. (<!-- md:pr 687 -->)

## [**v0.25.0**](https://github.com/PyPSA/PyPSA/releases/tag/v0.25.0) <small>13th July 2023</small> { id="v0.25.0" }

**New Features**

* **Stand-by costs:** PyPSA now supports stand-by cost terms. A new column
  ``stand_by_cost`` was added to generators and links. The stand-by cost is
  added to the objective function when calling ``n.optimize()``.
  (<!-- md:pr 659 -->)

* **Rolling horizon function:** The ``n.optimize`` accessor now provides
  functionality for rolling horizon optimisation using
  ``n.optimize.optimize_with_rolling_horizon()`` which splits whole optimization
  of the whole time span into multiple subproblems which are solved
  consecutively. This is useful for operational optimizations with a high
  spatial resolution. (<!-- md:pr 668 -->)

* **Modelling-to-generate-alternatives (MGA) function** The ``n.optimize``
  accessor now provides functionality for running
  modelling-to-generate-alternatives (MGA) on previously solved networks using
  ``n.optimize.optimize_mga(slack=..., weights=...)``. This is useful for
  exploring the near-optimal feasible space of the network.
  (<!-- md:pr 672 -->)

**Changes**

* **Multilinks by default:** Links with multiple inputs/outputs are now
  supported by default. The Link component attributes are automatically extended
  if a link with ``bus2``, ``bus3``, etc. are added to the network. Overriding
  component attributes at network initialisation is no longer required.
  (<!-- md:pr 669 -->)

* **Spatial clustering refactored:** The spatial clustering module was
  refactored. The changes lead to performance improvements and a more consistent
  clustering API. (<!-- md:pr 673 -->)

  * The network object has a new accessor ``cluster`` which allows accessing
    clustering routines from the network itself. For example,
    ``n.cluster.cluster_spatially_by_kmeans`` returns a spatially clustered
    version of the network.

  * The default clustering strategies were refined. Per default, columns like
    ``efficiency`` and ``p_max_pu`` are now aggregated by the capacity weighted
    mean.

  * The clustering module now applies the custom strategies to time-dependant
    data.

  * The function ``pypsa.clustering.spatial.get_clustering_from_busmap`` and
    ``pypsa.clustering.spatial.aggregategenerators`` now allows the passing of a
    list of buses for which aggregation of all carriers is desired. Generation
    from a carrier at a bus is aggregated now if: It is either in the passed
    list of aggregated carriers, or in the list of aggregated buses.

  * Take generator strategies for time-series into account. Before, time-series
    would always be aggregated by summing.
    (<!-- md:pr 670 -->)

  * The deprecated ``networkclustering`` module was removed.
    (<!-- md:pr 675 -->)

* A new function `get_country_and_carrier` was added to the statistics module in
  order to group statistics by country and carrier.
  (<!-- md:pr 678 -->)

* NetCDF file compression is now disabled by default when exporting networks.
  (<!-- md:pr 679 -->)

**Breaking Changes**

* The ``Clustering`` class no longer contains a positive and negative linemap.

* Outdated examples were removed. (<!-- md:pr 674 -->)

**Bugfixes**

* In the statistics module, the calculation of operational costs of storage
  units was corrected. (<!-- md:pr 671 -->)


## [**v0.24.0**](https://github.com/PyPSA/PyPSA/releases/tag/v0.24.0) <small>27th June 2023</small> { id="v0.24.0" }

* PyPSA now supports quadratic marginal cost terms. A new column
  `marginal_cost_quadratic` was added to generators, links, stores and storage
  units. The quadratic marginal cost is added to the objective function when
  calling ``n.optimize()``. This requires a solver that is able to solve quadratic problems, for instance,
  HiGHS, Gurobi, Xpress, or CPLEX.
* The statistics function now allows calculating energy balances
  ``n.statistics.energy_balance()`` and dispatch ``n.statistics.dispatch()``, as
  well as time series (e.g. ``n.statistics.curtailment(aggregate_time=False)``).
  The energy balance can be configured to yield energy balance time series for
  each bus.
* The statistics function ``n.statistics()`` now also supports the calculation
  of the market values of components.
* The function ``n.set_snapshots()`` now takes two optional keyword arguments; ``default_snapshot_weightings``
  to change the default snapshot weightings, and ``weightings_from_timedelta``
  to compute the weights if snapshots are of type ``pd.DatetimeIndex``.
* The function ``n.lopf()`` is deprecated in favour of the linopy-based
  implementation ``n.optimize()`` and will be removed in PyPSA v1.0. We will
  have a generous transition period, but please start migrating your
  ``extra_functionality`` functions, e.g. by following our [migration guide
 ](https://docs.pypsa.orgxamples/optimization-with-linopy-migrate-extra-functionalities.html).
* The module ``pypsa.networkclustering`` was moved to
  ``pypsa.clustering.spatial``. The module ``pypsa.networkclustering`` is now
  deprecated but all functionality will continue to be accessible until PyPSA v0.25.
* Bug fix in linearized unit commitment implementation correcting sign.
* The minimum required version of ``linopy`` is now ``0.2.1``.
* Dropped support for Python 3.8. The minimum required version of Python is now 3.9.


## [**v0.23.0**](https://github.com/PyPSA/PyPSA/releases/tag/v0.23.0) <small>10th May 2023</small> { id="v0.23.0" }

* Transmission losses can now be represented during optimisation with
  ``n.optimize()`` or ``n.lopf()`` using a piecewise linear approximation of the
  loss parabola as presented in [this paper
 ](https://doi.org/10.1016/j.apenergy.2022.118859). The number of segments can
  be chosen with the argument ``n.optimize(transmission_losses=3)``. The default
  remains that transmission losses are neglected with
  ``n.optimize(transmission_losses=0)``, and analogously for
  ``n.lopf(pyomo=True)`` and ``n.lopf(pyomo=False)``. (<!-- md:pr 462 -->)

* Efficiencies and standing losses of stores, storage units and generators can
  now be specified as time-varying attributes (``efficiency``,
  ``efficiency_dispatch``, ``efficiency_store``, ``standing_loss``). For
  example, this allows specifying temperature-dependent generator efficiencies
  or evaporation in hydro reservoirs. (<!-- md:pr 572 -->)

* Unit commitment constraints (ramp limits, start up and shut down costs) can
  now also be applied to links in addition to generators. This is useful to
  model the operational restrictions of fuel synthesis plants. (<!-- md:pr 582 -->)

* Added implementation for a linearized unit commitment approximation (LP-based)
  that can be activated when calling
  ``n.optimize(linearized_unit_commitment=True)``. The implementation follows
  Hua et al. (2017), [10.1109/TPWRS.2017.2735026
 ](https://doi.org/10.1109/TPWRS.2017.2735026). This functionality is not
  implemented for ``n.lopf()``. (<!-- md:pr 472 -->)

* NetCDF (``.nc``) and HDF5 (``.h5``) network files can now be read directly
  from URL:
  ``pypsa.Network("https://github.com/PyPSA/PyPSA/raw/master/examples/scigrid-de/scigrid-with-load-gen-trafos.nc")``
  (<!-- md:pr 569 -->)

* Networks are now compressed when exporting the NetCDF
  ``n.export_to_netcdf(...)`` step using the native compression feature of
  netCDF files. Additionally, a typecasting option from float64 to float 32 was
  added. Existing network files are not affected. To also compress existing
  networks, load and save them using ``xarray`` with compression specified, see
  [the xarray documentation
 ](https://docs.xarray.dev/en/stable/generated/xarray.Dataset.to_netcdf.html)
  for details. The compression can be disabled with
  ``n.export_to_netcdf(compression=None)``. Use
  ``n.export_to_netcdf(float32=True, compression={'zlib': True, 'complevel': 9, 'least_significant_digit': 5})``
  for high compression. (<!-- md:pr 583 -->, <!-- md:pr 614 -->)

* Time aggregation for OPEX, curtailment, supply, withdrawal, and revenue now
  default to 'sum' rather than 'mean'.

* A new type of ``GlobalConstraint`` called `operational_limit` is now supported
  through the ``n.optimize()`` function. It allows to limit the total
  production of a carrier analogous to `primary_energy_limit` with the
  difference that it applies directly to the production of a carrier rather than
  to an attribute of the primary energy use. (<!-- md:pr 618 -->)

* The attributes ``lifetime`` and ``build_year`` are now aggregated with a
  capacity-weighted mean when clustering the network. Previously, these
  attributes had to carry identical values for components that were to be
  merged. (<!-- md:pr 571 -->)

* To enable better backwards compatibility with the ``n.lopf()`` function, the
  ``n.optimize()`` functions has now the explicit keyword argument
  ``solver_options``. It takes a dictionary of options passed to the solver.
  Before, these were passed as keyword arguments to the ``n.optimize()``
  function. Note that both functionalities are supported. (<!-- md:pr 595 -->)

* Fixed interference of io routines with linopy optimisation (<!-- md:pr 564 -->, <!-- md:pr 567 -->)

* Fix a bug where time-dependant generator variables could be forgotten during
  aggregation in a particular case. (<!-- md:pr 576 -->)

* A new type of ``GlobalConstraint`` called `operational_limit` is now supported through the `Network.optimize` function. It allows to limit the total production of a carrier analogous to `primary_energy_limit` with the difference that it applies directly to the production of a carrier rather than to an attribute of the primary energy use.

* Fix an issue appeared when processing networks which were reduced to a set of
  isolated nodes in course of clustering. Previously, an empty ``Line``
  component has lead to problems when processing empty lines-related dataframes.
  That has been fixed by introducing special treatment in case a lines dataframe
  is empty. (<!-- md:pr 599 -->)


## [**v0.22.1**](https://github.com/PyPSA/PyPSA/releases/tag/v0.22.1) <small>15th February 2023</small> { id="v0.22.1" }

* The model creation for large, sector-coupled models is now much quicker.
* The FICO Xpress solver interface now skips loading a basis if there is an
  error associated with the basis function and continues without it.
* The colors of borders and coastlines can now be controlled with
  ``n.plot(color_geomap=dict(border='b', coastline='r'))``.
* Plotting multiple legends was fixed for applying a tight layout with ``matplotlib>=3.6``.
* The plotting function now supports plotting negative and positive values
  separately per bus using the argument ```n.plot(bus_split_circles=...)``. This
  results in drawing separate half circles for positive and negative values.


## [**v0.22.0**](https://github.com/PyPSA/PyPSA/releases/tag/v0.22.0) <small>3rd February 2023</small> { id="v0.22.0" }

* Python 3.11 is now tested. The support of Python 3.7 was dropped. The minimum supported python version is now 3.8.
* The linopy based optimization (``n.optimize()``) now allows to limit the carrier's growth by an additional linear term, so that one can limit an expansion growth by multiples of what was installed in the preceding investment period.
* The linopy based optimization now requires ``linopy`` v0.1.1 or higher. The new version eases the creation of custom constraint through a better display of linear expression and variables.
* Wrapped functions defined by the ``Network.optimize`` accessor are now wrapping meta information of the original functions more coherently. This enables better feedback in interactive sessions.
* Checking of datatypes in the ``consistency_check`` is now deactivated by default. Set ``n.consistency_check(check_dtypes=True)`` to activate it.
* The plotting functionality ``n.plot()`` now supports setting alpha values on the branch components individually.
* The plotting functionality ``n.plot()`` now allows independent control of arrow size and branch width using ``line_widths`` and ``flow`` in conjunction.
* The documentation shines in a new look using the ``sphinx-book-theme``. Limit ``sphinx`` to versions below 6.
* Address various deprecation warnings.

## [**v0.21.3**](https://github.com/PyPSA/PyPSA/releases/tag/v0.21.3) <small>16th December 2022</small> { id="v0.21.3" }

* Bugfix: Time-varying marginal cost of a component were removed if at least one of its value was zero.
* Bugfix: Due to xarray's ``groupby`` operation not fully supporting multi-indexes in recent version (see https://github.com/pydata/xarray/issues/6836), parts of the multi investment optimization code was adjusted.
* Update HiGHS parsing function in linopt for HiGHS version 1.4.0. Minimum version of HiGHS is v1.3.0. Older versions have not been tested.
* Update of gas boiler example to ``linopy``.
* New standard line types for DC lines.
* Included code of conduct.

## [**v0.21.2**](https://github.com/PyPSA/PyPSA/releases/tag/v0.21.2) <small>30th November 2022</small> { id="v0.21.2" }

* Compatibility with ``pyomo>=6.4.3``.

## [**v0.21.1**](https://github.com/PyPSA/PyPSA/releases/tag/v0.21.1) <small>10th November 2022</small> { id="v0.21.1" }

* Default of ``n.lopf()`` changed to ``n.lopf(pyomo=False)``.
* Bugfix in calculating statistics of curtailment.
* Bugfix in IO of netCDF network files for datetime indices.
* Bugfix for warning about imports from different PyPSA versions.
* Add linopy and statistics module to API reference.

## [**v0.21.0**](https://github.com/PyPSA/PyPSA/releases/tag/v0.21.0) <small>7th November 2022</small> { id="v0.21.0" }

* A new optimization module `optimization` based on [Linopy](https://github.com/PyPSA/linopy) was introduced. It aims at being as fast as the in-house optimization code and as flexible as the optimization with ``Pyomo``. A introduction to the optimization can be found at the [examples section
 ](https://docs.pypsa.org/en/latest/examples/optimization-with-linopy.html) a migration guide for extra functionalities can be found at [here
 ](https://docs.pypsa.org/en/latest/examples/optimization-with-linopy-migrate-extra-functionalities.html)
* A new module for a quick calculation of system relevant quantities was introduced. It is directly accessible via the new accessor `Network.statistics` which returns a table of values often calculated manually. At the same time `Network.statistics` allows to call individual functions, as `capex`, `opex`, `capacity_factor` etc.
* Add reference to [Discord server](https://discord.gg/AnuJBk23FU) for support and discussion.
* Restore import of pandapower networks. Issues regarding the transformer component and indexing as well as missing imports for shunts are fixed. (<!-- md:pr 332 -->)
* The import performance of networks was improved. With the changes, the import time for standard netcdf imports decreased by roughly 70%.

## [**v0.20.1**](https://github.com/PyPSA/PyPSA/releases/tag/v0.20.1) <small>6th October 2022</small> { id="v0.20.1" }

* The representation of networks was modified to show the number of components and snapshots.
* The performance of the consistency check function was improved. The consistency check was extended by validating the capacity expansion limits as well as global constraint attributes.
* When applying network clustering algorithms, per unit time series are now aggregated using a capacity-weighted average and default aggregation strategies were adjusted.
* The value of ``n.objective`` is now set to NaN for failed optimisation runs.
* Added example notebook on how to model redispatch with PyPSA.
* Added new network plotting example.
* Bugfix for non-pyomo version of ``n.sclopf()``.
* Accept ``pathlib.Path`` objects when importing networks with ``pypsa.Network()``.
* Addressed ``.iteritems()`` deprecations.

## [**v0.20.0**](https://github.com/PyPSA/PyPSA/releases/tag/v0.20.0) <small>26th July 2022</small> { id="v0.20.0" }

This release contains new features for plotting and storing metadata with Network objects.

* A new attribute ``n.meta`` was added to the Network object. This can be an arbitrary dictionary, and is used to store meta data about the network.

* Improved support for individually normed colorbars in ``n.plot()`` for buses, lines, links, transformers with keyword arguments ``bus_norm``, ``line_norm``, ``link_norm``, ``transformer_norm``.

  ```python title="Colorbar plotting example"
  import pypsa
  import matplotlib.pyplot as plt
  n = pypsa.examples.ac_dc_meshed()
  norm = plt.Normalize(vmin=0, vmax=10)
  n.plot(
      bus_colors=n.buses.x,
      bus_cmap='viridis',
      bus_norm=norm
  )
  plt.colorbar(plt.cm.ScalarMappable(cmap='viridis', norm=norm))
  ```

* New utility functions to add legends for line widths (`pypsa.plot.add_legend_lines`), circles and pie chart areas (`pypsa.plot.add_legend_circles`), and patch colors (`pypsa.plot.add_legend_patches`).
  See the following example:

  ```python title="Legend plotting example"
  import pypsa
  import matplotlib.pyplot as plt
  import cartopy.crs as ccrs
  from pypsa.plot import add_legend_circles

  n = pypsa.examples.ac_dc_meshed()

  fig, ax = plt.subplots(subplot_kw={"projection": ccrs.PlateCarree()})
  n.plot(ax=ax, bus_sizes=1)

  add_legend_circles(
      ax,
      [1, 0.5],
      ["reference size", "reference size 2"],
      legend_kw=dict(frameon=False, bbox_to_anchor=(1,0.1))
  )
  ```

* When iterating over components of a Subnetwork, only a those assets are included in the dataframes which are included in the subnetwork.

* In ``n.plot()``, compute boundaries in all cases for consistent circle sizes. This is realised by setting a new default margin of 0.05.

* Compatibility with pyomo 6.4.1.

* Removed ``pypsa.stats`` module.

* Extended defaults for the clustering of attributes in ``pypsa.networkclustering``.

* Removed deprecated clustering algorithms in ``pypsa.networkclustering``.

* Improved documentation and README.

* Fix a few deprecations.

* Improved test coverage, e.g. when copying networks.

* Testing: ``pypower`` is not importable with newest numpy versions. Skip test if import fails.

Special thanks for this release to @Cellophil,
@txelldm and @rockstaedt for improving test coverage and documentation.


## [**v0.19.3**](https://github.com/PyPSA/PyPSA/releases/tag/v0.19.3) <small>22nd April 2022</small> { id="v0.19.3" }

* Apply pre-commit formats to support development (incl. black formatting,
  jupyter cleanup, import sorting, preventing large file uploads). This will
  distort ``git blame`` functionality, which can be fixed by running ``git
  config blame.ignoreRevsFile .git-blame-ignore-revs`` inside the PyPSA
  repository. Run ``pre-commit install`` to set up locally.
* Change message when exporting and importing networks without a set ``network_name``.
  Fixes [[#381](https://github.com/PyPSA/PyPSA/issues/381)].
* Greedy Modularity Maximisation was introduced as new spatial
  clustering method (<!-- md:pr 377 -->).

## [**v0.19.2**](https://github.com/PyPSA/PyPSA/releases/tag/v0.19.2) <small>7th March 2022</small> { id="v0.19.2" }

* Add standard line type for 750 kV transmission line.

## [**v0.19.1**](https://github.com/PyPSA/PyPSA/releases/tag/v0.19.1) <small>18th February 2022</small> { id="v0.19.1" }

* When setting ramp limits for links and calling ``Network.lopf`` with ``pyomo=False``, an unexpected KeyError was raised. This was fixed by correctly accessing the data frame referring to the power dispatch of links.

## [**v0.19.0**](https://github.com/PyPSA/PyPSA/releases/tag/v0.19.0) <small>11th February 2022</small> { id="v0.19.0" }

This release contains new features for ramping constraints in link components,
hierarchical network clustering functionality, and an interface to the
open-source HiGHS solver.

**New Features**

* Ramp limits for ``Links``. The ``Link`` component has two new attributes, :code:`ramp_limit_up` and
  :code:`ramp_limit_down`, which limits the marginal power increase equivalent to the
  implementation for generators. The new attributes are only considered when
  running ``network.lopf(pyomo=False)``.

* Hierarchical Agglomerative Clustering (HAC) was introduced as new spatial
  clustering method (<!-- md:pr 289 -->).

* Clustering networks now also supports the clustering of time-series associated
  to lines.

* Add open-source [HiGHS solver](https://github.com/ERGO-Code/HiGHS).

* A new convenience function ``Network.get_committable_i`` was added. This returns
  an index containing all committable assets of component ``c``. In case that
  component ``c`` does not support committable assets, it returns an empty
  dataframe.

* A warning message is shown if a network contains one or more links with an
  :code:`efficiency` smaller than 1 and a negative value for :code:`p_min_pu`
  (<!-- md:pr 320 -->).

* New example for spatial clustering.

* Speed-up of ``network.plot()`` by only plotting buses with non-zero size.

* Increased test coverage.

**Changes**

* The names of the indexes in static dataframes are now set to the component
  names. So, the index of ``n.generators`` has the name 'Generator'. The same
  accounts for the columns of the timeseries.

* The snapshot levels of a multi-indexed snapshot were renamed to ['period',
  'timestep'], the name of the index was set to 'snapshot'. This makes the
  snapshot name coherent for single and multi-indexed snapshots.

**Bugs and Compatibility**

* Compatibility with ``pandas>=1.4``.

* Drop support for Python 3.6 in accordance with its
  [end-of-life](https://endoflife.date/python).

* Use ``nx.Graph`` instead of ``nx.OrderedGraph`` which guarantees order is
  preserved for Python 3.7 and above.

* Add assert: CBC solver does not work with '>' and '<'.

* When running ``network.lopf(pyomo=False)``, the ramp limits did not take
  the time step right before the optimization horizon into account (relevant for
  rolling horizon optimization). This is now fixed.

* Fix bug when multi-links are defined but the network has no links.

Special thanks for this release to Samuel Matthew Dumlao (@smdumlao) for
implementing the ramp limits for Links in PyPSA, Martha Frysztacki (@martacki) for
implementing the hierarchical network clustering, and Max Parzen (@pz-max) for
implementing the HiGHS solver interface.

## [**v0.18.1**](https://github.com/PyPSA/PyPSA/releases/tag/v0.18.1) <small>15th October 2021</small> { id="v0.18.1" }

* Compatibility with ``pyomo>=6.1``.

* Bugfix: specifying the ``solver_logfile`` is no longer mandatory with CPLEX for
  ``n.lopf(pyomo=False)``.

* The distance measures for the network clustering functions ``busmap_by_spectral()``
  and ``busmap_by_louvain()`` were adapted to use electrical distance
  (``s_nom/|r+i*x|``} <small>before: ``num_parallel``).

* Deprecations: The functions ``busmap_by_linemask()``, ``busmap_by_length()``, ``length_clustering()``,
  ``busmap_by_spectral_clustering()``, ``spectral_clustering()``, ``busmap_by_louvain()``,
  ``louvain_clustering()``, ``busmap_by_rectangular_grid()``, ``rectangular_grid_clustering()``
  and ``stubs_clustering()`` were deprecated and will be removed in v0.20.

* Distance measures for function ``busmap_by_spectral()`` and ``busmap_by_louvain()``
  were adapted to electrical distance (``s_nom/|r+i*x|``) (before: ``num_parallel``)

* In ``pypsa.networkclustering``, strip the string of the clustered
  component name. Not doing this had caused troubles for components with an
  empty carrier column.

* Various documentation updates.


## [**v0.18.0**](https://github.com/PyPSA/PyPSA/releases/tag/v0.18.0) <small>12th August 2021</small> { id="v0.18.0" }

This release contains new features for pathway optimisation, improvements of the
documentation's examples section as well as compatibility and bug fixes.

**Licensing**

* With this release, we have changed the licence from the copyleft GPLv3
  to the more liberal MIT licence with the consent of all contributors
  (for the reasoning why, see (<!-- md:pr 274 -->)).

**New features**

* Added support for the optimisation of multiple investment periods, also known
  as pathway optimization. With this feature, snapshots can span over multiple
  years or decades which are divided into investment periods. Within each
  investment period, assets can be added to the network. The optimization only
  works with ``pyomo=False``. For more information see the multi-horizon documentation. Endogenous learning curves can be applied as ``extra_functionality``.

* ``n.snapshot_weightings`` is now a ``pandas.DataFrame`` rather than
  a ``pandas.Series`` with weightings now subdivided into weightings
  for the objective function, generators and stores/storage
  units. This separation of weightings is relevant for temporal
  snapshot clustering, where the weight in the objective function may
  differ from the number of hours represented by each snapshot for
  storage purposes.

  * Objective weightings determine the multiplier of the marginal costs in the
    objective function of the LOPF.

  * Generator weightings specify the impact of generators in a
    ``GlobalConstraint`` (e.g. in a carbon dioxide emission constraint).

  * Store weightings define the elapsed hours for the charge, discharge,
    standing loss and spillage of storage units and stores in order to determine
    the current state of charge.

  PyPSA still supports setting ``n.snapshot_weightings`` with a ``pandas.Series``.
  In this case, the weightings are uniformly applied to all columns of the new
  ``n.snapshot_weightings`` ``pandas.DataFrame``.

* All functionalities except for optimisation with ``pyomo=True`` now work
  with multi-indexed snapshots.

* Many example notebooks are now also integrated in the
  documentation. See [Examples](examples/examples.md).


* A new module ``examples`` was added which contains frontend functions for
  retrieving/loading example networks provided by the PyPSA project.

* When solving ``n.lopf(pyomo=False)``, PyPSA now supports setting lower and
  upper capacity bounds per bus and carrier. These are specified in the columns
  ``n.buses['nom_min_{carrier}']`` and ``n.buses['nom_max_{carrier}']``
  respectively. For example, if multiple generators of carrier ``wind`` are at bus
  ``bus1``, the combined capacity is limited to 1000 MW by setting
  ``n.buses.loc['bus1', 'nom_max_wind'] = 1000`` (a minimal capacity is forced by
  setting ``n.buses.loc['bus1', 'nom_min_wind']``). In the same manner the
  combined ``p_nom`` of components ``StorageUnit`` and ``e_nom`` of components
  ``Store`` can be limited.

* Add new attribute ``carrier`` to the components ``Line``, ``Link``, ``Store``
  and ``Load``, defining the energy carrier of the components. Its default is an
  empty string. When calling ``n.calculate_dependent_values()``, empty carriers
  are replaced by the carriers of the buses to which the components are attached.

* Add new descriptive attribute ``unit`` to ``bus`` component.

* Automated upload of code coverage reports for pull requests.

**Changes**

* When using iterative LOPF with ``n.ilopf()`` to consider impedance updates of
  reinforced transmission lines, the attributes ``p_nom`` and ``s_nom`` of lines
  and links are reset to their original values after final iteration.

* ``n.snapshots`` are now a property, hence assigning values with
  ``n.snapshots = values`` is the same as ``n.set_snapshots(values)``.

* Remove deprecated function ``geo.area_from_lon_lat_poly``.

**Deprecations**

* The function ``geo.area_from_lon_lat_poly()`` was deprecated and will be removed in v0.19.

* The deprecated argument ``csv_folder_name`` in ``pypsa.Network`` was removed.

* The deprecated column names ``source``, ``dispatch``, ``p_max_pu_fixed``,
  ``p_min_pu_fixed`` for the class ``Generator``, ``current_type`` for the class
  ``Bus`` and ``s_nom`` for the class ``Link`` were removed.

**Bugs and Compatibility**

* Added support for ``pandas`` version 1.3.

* Adjust log file creation for CPLEX version 12.10 and higher.

* ``n.snapshot_weightings`` is no longer copied for ``n.copy(with_time=False)``.

* Bugfix in ``n.ilopf()`` where previously all links were fixed in the final
  iteration when it should only be the HVDC links.

* Fix setting ``margin`` and ``boundaries`` when plotting a network with  ``geomap=False``.

Special thanks for this release to Lisa Zeyen (@lisazeyen) for implementing the
multi-horizon investment in PyPSA and to Fabian Hofmann (@FabianHofmann) for
thoroughly reviewing it and adding the example notebooks to the documentation.


## [**v0.17.1**](https://github.com/PyPSA/PyPSA/releases/tag/v0.17.1) <small>15th July 2020</small> { id="v0.17.1" }

This release contains bug fixes and extensions to the features for optimization when not using Pyomo.

* N-1 security-constrained linear optimal power flow is now also supported without pyomo by running ``network.sclopf(pyomo=False)``.

* Added support for the FICO Xpress commercial solver for optimization without pyomo, i.e. ``pyomo=False``.

* There was a bug in the LOPF with ``pyomo=False`` whereby if some Links
  were defined with multiple outputs (i.e. bus2, bus3, etc. were
  defined), but there remained some Links without multiple outputs
  (bus2, bus3, etc. set to ``""``), then the Links without multiple
  outputs were assigned erroneous non-zero values for p2, p3, etc. in
  the LOPF with ``pyomo=False``. Now p2, p3, etc. revert to the default
  value for Links where bus2, bus3, etc. are not defined, just like
  for the LOPF with ``pyomo=True``.

* Handle double-asterisk prefix in ``solution_fn`` when solving ``n.lopf(pyomo=False)`` using CBC.

* When solving ``n.lopf(pyomo=False, store_basis=True, solver_name="cplex")`` an error raised by trying to store a non-existing basis is caught.

* Add compatibility for Pyomo 5.7. This is also the new minimum requirement.

* Fixed bug when saving dual variables of the line volume limit. Now using dual from the second last iteration in ``pypsa.linopf``,
  because last iteration returns NaN (no optimisation of line capacities in final iteration).

* Added tracking of iterations of global constraints in the optimisation.

* When solving ``n.lopf(pyomo=False)``, PyPSA now constrains the dispatch variables for non extendable components with actual constraints, not with standard variable bounds. This allows retrieving shadow prices for all dispatch variables when running ``n.lopf(pyomo=False, keep_shadowprices=True)``.

* Can now cluster lines with different static ``s_max_pu`` values. Time-varying ``s_max_pu`` are not supported in clustering.

* Improved handling of optional dependencies for network clustering functionalities (``sklearn`` and ``community``).

Thanks to Pietro Belotti from FICO for adding the Xpress support, to Fabian Neumann (KIT) and Fabian Hofmann (FIAS) for all their
hard work on this release, and to all those who fixed bugs and reported issues.

## [**v0.17.0**](https://github.com/PyPSA/PyPSA/releases/tag/v0.17.0) <small>23rd March 2020</small> { id="v0.17.0" }

This release contains some minor breaking changes to plotting, some
new features and bug fixes.


* For plotting geographical features ``basemap`` is not supported anymore.  Please use ``cartopy`` instead.
* Changes in the plotting functions ``n.plot()`` and ``n.iplot()`` include some **breaking changes**:

    * A set of new arguments were introduced to separate style parameters of the different branch components:  ``link_colors``, ``link_widths``, ``transformer_colors``, ``transformer_widths``, ``link_cmap``, ``transformer_cmap``
    * ``line_widths``, ``line_colors``, and ``line_cmap`` now only apply for lines and can no longer be used for other branch types (links and transformers). Passing a pandas.Series with a pandas.MultiIndex will raise an error.
    * Additionally, the function `n.iplot()` has new arguments ``line_text``, ``link_text``, ``transformer_text`` to configure the text displayed when hovering over a branch component.
    * The function ``directed_flow()`` now takes only a pandas.Series with single pandas.Index.
    * The argument ``bus_colorscale`` in ``n.iplot()`` was renamed to ``bus_cmap``.
    * The default colours changed.

* If non-standard output fields in the time-dependent ``network.components_t`` (e.g. ``network.links_t.p2`` when there are multi-links) were exported, then PyPSA will now also import them automatically without requiring the use of the ``override_component_attrs`` argument.
* Deep copies of networks can now be created with a subset of
  snapshots, e.g. ``network.copy(snapshots=network.snapshots[:2])``.
* When using the ``pyomo=False`` formulation of the LOPF (``network.lopf(pyomo=False)``):

    * It is now possible to alter the objective function.
      Terms can be added to the objective via ``extra_functionality``
      using the function `pypsa.linopt.write_objective`.
      When a pure custom objective function needs to be declared,
      one can set ``skip_objective=True``.
      In this case, only terms defined through ``extra_functionality``
      will be considered in the objective function.
    * Shadow prices of capacity bounds for non-extendable passive branches
      are parsed (similar to the ``pyomo=True`` setting)
    * Fixed `pypsa.linopf.define_kirchhoff_constraints` to handle
      exclusively radial network topologies.
    * CPLEX is now supported as an additional solver option. Enable it by installing the [cplex](https://pypi.org/project/cplex/) package (e.g. via ``pip install cplex`` or ``conda install -c ibmdecisionoptimization cplex``) and setting ``solver_name='cplex'``

* When plotting, ``bus_sizes`` are now consistent when they have a ``pandas.MultiIndex``
  or a ``pandas.Index``. The default is changed to ``bus_sizes=0.01`` because the bus
  sizes now relate to the axis values.
* When plotting, ``bus_alpha`` can now be used to add an alpha channel
  which controls the opacity of the bus markers.
* The argument ``bus_colors`` can a now also be a pandas.Series.
* The ``carrier`` component has two new columns 'color' and 'nice_name'.
  The color column is used by the plotting function if ``bus_sizes`` is
  a pandas.Series with a MultiIndex and ``bus_colors`` is not explicitly defined.
* The function `pypsa.linopf.ilopf` can now track the intermediate branch capacities
  and objective values for each iteration using the ``track_iterations`` keyword.
* Fixed unit commitment:

    * when ``min_up_time`` of committable generators exceeds the length of snapshots.
    * when network does not feature any extendable generators.

* Fixed import from pandapower for transformers not based on standard types.
* The various Jupyter Notebook examples are now available on the [binder](https://mybinder.org/) platform. This allows new users to interactively run and explore the examples without the need of installing anything on their computers.
* Minor adjustments for compatibility with pandas v1.0.0.
* After optimizing, the network has now an additional attribute ``objective_constant`` which reflects the capital cost of already existing infrastructure in the network referring to ``p_nom`` and ``s_nom`` values.

Thanks to Fabian Hofmann (FIAS) and Fabian Neumann (KIT) for all their
hard work on this release, and to all those who reported issues.


## [**v0.16.1**](https://github.com/PyPSA/PyPSA/releases/tag/v0.16.1) <small>10th January 2020</small> { id="v0.16.1" }

This release contains a few minor bux fixes from the introduction of
nomopyomo in the previous release, as well as a few minor features.

* When using the ``nomopyomo`` formulation of the LOPF with
  ``network.lopf(pyomo=False)``, PyPSA was not correcting the bus
  marginal prices by dividing by the ``network.snapshot_weightings``, as is done
  in the ``pyomo`` formulation. This correction is now applied in the
  ``nomopyomo`` formulation to be consistent with the ``pyomo``
  formulation. (The reason this correction is applied is so that the
  prices have a clear currency/MWh definition regardless of the
  snapshot weightings. It also makes them stay roughly the same when
  snapshots are aggregated: e.g. if hourly simulations are sampled
  every n-hours, and the snapshot weighting is n.)
* The ``status, termination_condition`` that the ``network.lopf`` returns
  is now consistent between the ``nomopyomo`` and ``pyomo``
  formulations. The possible return values are documented in the LOPF
  docstring, see also the [LOPF documentation
 ](https://docs.pypsa.org/en/latest/user-guide/optimal-power-flow.html#pypsa.Network.lopf).
  Furthermore in the ``nomopyomo`` formulation, the solution is still
  returned when gurobi finds a suboptimal solution, since this
  solution is usually close to optimal. In this case the LOPF returns
  a ``status`` of ``warning`` and a ``termination_condition`` of
  ``suboptimal``.
* For plotting with ``network.plot()`` you can override the bus
  coordinates by passing it a ``layouter`` function from ``networkx``. See
  the docstring for more information. This is particularly useful for
  networks with no defined coordinates.
* For plotting with ``network.iplot()`` a background from [mapbox
 ](https://www.mapbox.com/) can now be integrated.

Please note that we are still aware of one implementation difference
between ``nomopyomo`` and ``pyomo``, namely that ``nomopyomo`` doesn't read
out shadow prices for non-extendable branches, see the `github issue
<https://github.com/PyPSA/PyPSA/issues/119>`_.


## [**v0.16.0**](https://github.com/PyPSA/PyPSA/releases/tag/v0.16.0) <small>20th December 2019</small> { id="v0.16.0" }

This release contains major new features. It is also the first release
to drop support for Python 2.7. Only Python 3.6 and 3.7 are supported
going forward. Python 3.8 will be supported as soon as the gurobipy
package in conda is updated.

* A new version of the linear optimal power flow (LOPF) has been
  introduced that uses a custom optimization framework rather than
  Pyomo. The new framework, based on [nomoypomo
 ](https://github.com/PyPSA/nomopyomo), uses barely any memory and
  is much faster than Pyomo. As a result the total memory usage of
  PyPSA processing and gurobi is less than a third what it is with
  Pyomo for large problems with millions of variables that take
  several gigabytes of memory (see this [graphical comparison
 ](https://github.com/PyPSA/PyPSA/pull/99)
  for a large network optimization). The new framework is not enabled
  by default. To enable it, use ``network.lopf(pyomo=False)``. Almost
  all features of the regular ``network.lopf`` are implemented with
  the exception of minimum down/up time and start up/shut down costs
  for unit commitment. If you use the ``extra_functionality`` argument
  for ``network.lopf`` you will need to update your code for the new
  syntax. There is [documentation
 ](https://docs.pypsa.org/en/latest/user-guide/optimal-power-flow.html#pyomo-is-set-to-false)
  for the new syntax as well as a [Jupyter notebook of examples
 ](https://github.com/PyPSA/PyPSA/blob/master/examples/lopf_with_pyomo_False.ipynb).

* Distributed active power slack is now implemented for the full
  non-linear power flow. If you pass ``network.pf()`` the argument
  ``distribute_slack=True``, it will distribute the slack power across
  generators proportional to generator dispatch by default, or
  according to the distribution scheme provided in the argument
  ``slack_weights``. If ``distribute_slack=False`` only the slack
  generator takes up the slack. There is further [documentation
 ](https://docs.pypsa.org/en/latest/user-guide/power-flow.html#full-non-linear-power-flow)_.

* Unit testing is now performed on all of GNU/Linux, Windows and MacOS.

* NB: You may need to update your version of the package ``six``.

Special thanks for this release to Fabian Hofmann for implementing the
nomopyomo framework in PyPSA and Fabian Neumann for providing the
customizable distributed slack.


## [**v0.15.0**](https://github.com/PyPSA/PyPSA/releases/tag/v0.15.0) <small>8th November 2019</small> { id="v0.15.0" }

This release contains new improvements and bug fixes.

* The unit commitment (UC) has been revamped to take account of
  constraints at the beginning and end of the simulated ``snapshots``
  better. This is particularly useful for rolling horizon UC. UC now
  accounts for up-time and down-time in the periods before the
  ``snapshots``. The generator attribute ``initial_status`` has been
  replaced with two attributes ``up_time_before`` and
  ``down_time_before`` to give information about the status before
  ``network.snapshots``. At the end of the simulated ``snapshots``, minimum
  up-times and down-times are also enforced. Ramping constraints also
  look before the simulation at previous results, if there are
  any. See the [unit commitment documentation
 ](https://docs.pypsa.org/en/latest/user-guide/optimal-power-flow.html#generator-unit-commitment-constraints)
  for full details. The [UC example
 ](https://docs.pypsa.org/en/latest/examples/unit-commitment.html) has been updated
  with a rolling horizon example at the end.
* Documentation is now available on [readthedocs
 ](https://docs.pypsa.org/), with information about functions
  pulled from the docstrings.
* The dependency on cartopy is now an optional extra.
* PyPSA now works with pandas 0.25 and above, and networkx above 2.3.
* A bug was fixed that broke the Security-Constrained Linear Optimal
  Power Flow (SCLOPF) constraints with extendable lines.
* Network plotting can now plot arrows to indicate the direction of flow by passing ``network.plot`` an ``flow`` argument.
* The objective sense (``minimize`` or ``maximize``) can now be set (default
  remains ``minimize``).
* The ``network.snapshot_weightings`` is now carried over when the network
  is clustered.
* Various other minor fixes.

We thank colleagues at TERI for assisting with testing the new unit
commitment code, Clara Büttner for finding the SCLOPF bug, and all
others who contributed issues and pull requests.


## [**v0.14.1**](https://github.com/PyPSA/PyPSA/releases/tag/v0.14.1) <small>27th May 2019</small> { id="v0.14.1" }

This minor release contains three small bug fixes:

* Documentation parses now correctly on PyPI
* Python 2.7 and 3.6 are automatically tested using Travis
* PyPSA on Python 2.7 was fixed

This will also be the first release to be available directly from
[conda-forge](https://conda-forge.org/).

## [**v0.14.0**](https://github.com/PyPSA/PyPSA/releases/tag/v0.14.0) <small>15th May 2019</small> { id="v0.14.0" }

This release contains a new feature and bug fixes.

* Network plotting can now use the mapping library [cartopy
 ](https://scitools.org.uk/cartopy/) as well as [basemap
 ](https://matplotlib.org/basemap/), which was used in previous
  versions of PyPSA. The basemap developers will be phasing out
  basemap over the next few years in favour of cartopy (see their
  [end-of-life announcement
 ](https://matplotlib.org/basemap/users/intro.html#cartopy-new-management-and-eol-announcement)). PyPSA
  now defaults to cartopy unless you tell it explicitly to use
  basemap. Otherwise the plotting interface is the same as in previous
  versions.
* Optimisation now works with the newest version of Pyomo 5.6.2 (there
  was a Pyomo update that affected the opt.py expression for building
  linear sums).
* A critical bug in the networkclustering sub-library has been fixed
  which was preventing the capital_cost parameter of conventional
  generators being handled correctly when networks are aggregated.
* Network.consistency_check() now only prints necessary columns when
  reporting NaN values.
* Import from [pandapower](https://www.pandapower.org/)_ networks has
  been updated to pandapower 2.0 and to include non-standard lines and
  transformers.

We thank Fons van der Plas and Fabian Hofmann for helping with the
cartopy interface, Chloe Syranidis for pointing out the problem with
the Pyomo 5.6.2 update, Hailiang Liu for the consistency check update
and Christian Brosig for the pandapower updates.

## [**v0.13.2**](https://github.com/PyPSA/PyPSA/releases/tag/v0.13.2) <small>10th January 2019</small> { id="v0.13.2" }

This minor release contains small new features and fixes.

* Optimisation now works with Pyomo >= 5.6 (there was a Pyomo update
  that affected the opt.py LConstraint object).
* New functional argument can be passed to Network.lopf:
  extra_postprocessing(network,snapshots,duals), which is called after
  solving and results are extracted. It can be used to get the values
  of shadow prices for constraints that are not normally extracted by
  PyPSA.
* In the lopf kirchhoff formulation, the cycle constraint is rescaled
  by a factor 1e5, which improves the numerical stability of the
  interior point algorithm (since the coefficients in the constraint
  matrix were very small).
* Updates and fixes to networkclustering, io, plot.

We thank Soner Candas of TUM for reporting the problem with the most
recent version of Pyomo and providing the fix.


## [**v0.13.1**](https://github.com/PyPSA/PyPSA/releases/tag/v0.13.1) <small>27th March 2018</small> { id="v0.13.1" }

This release contains bug fixes for the new features introduced in
0.13.0.

* Export network to netCDF file bug fixed (components that were all
  standard except their name were ignored).
* Import/export network to HDF5 file bug fixed and now works with more
  than 1000 columns; HDF5 format is no longer deprecated.
* When networks are copied or sliced, overridden components
  (introduced in 0.13.0) are also copied.
* Sundry other small fixes.

We thank Tim Kittel for pointing out the first and second bugs. We
thank Kostas Syranidis for not only pointing out the third issue with
copying overridden components, but also submitting a fix as a pull
request.

For this release we acknowledge funding to Tom Brown from the
[RE-INVEST project](http://www.reinvestproject.eu/).



## [**v0.13.0**](https://github.com/PyPSA/PyPSA/releases/tag/v0.13.0) <small>25th January 2018</small> { id="v0.13.0" }

This release contains new features aimed at coupling power networks to
other energy sectors, fixes for library dependencies and some minor
internal API changes.

* If you want to define your own components and override the standard
  functionality of PyPSA, you can now override the standard components
  by passing pypsa.Network() the arguments ``override_components`` and
  ``override_component_attrs``, see the section on
  [custom components](user-guide/components.md). There are examples for defining new
  components in the git repository in ``examples/new_components/``,
  including an example of overriding ``network.lopf()`` for
  functionality for combined-heat-and-power (CHP) plants.
* The ``Link`` component can now be defined with multiple outputs in
  fixed ratio to the power in the single input by defining new columns
  ``bus2``, ``bus3``, etc. (``bus`` followed by an integer) in
  ``network.links`` along with associated columns for the efficiencies
  ``efficiency2``, ``efficiency3``, etc. The different outputs are
  then proportional to the input according to the efficiency; see
  the [Link component documentation](user-guide/components/links.md) and
  the [LOPF documentation](user-guide/network-optimization.md) and the [example of a CHP with a fixed power-heat
  ratio](https://docs.pypsa.org/en/latest/examples/chp-fixed-heat-power-ratio.html).
* Networks can now be exported to and imported from netCDF files with
  ``network.export_to_netcdf()`` and
  ``network.import_from_netcdf()``. This is faster than using CSV
  files and the files take up less space. Import and export with HDF5
  files, introduced in v0.12.0, is now deprecated.
* The export and import code has been refactored to be more general
  and abstract. This does not affect the API.
* The internally-used sets such as ``pypsa.components.all_components``
  and ``pypsa.components.one_port_components`` have been moved from
  ``pypsa.components`` to ``network``, i.e. ``network.all_components``
  and ``network.one_port_components``, since these sets may change
  from network to network.
* For linear power flow, PyPSA now pre-calculates the effective per
  unit reactance ``x_pu_eff`` for AC lines to take account of the
  transformer tap ratio, rather than doing it on the fly; this makes
  some code faster, particularly the kirchhoff formulation of the
  LOPF.
* PyPSA is now compatible with networkx 2.0 and 2.1.
* PyPSA now requires Pyomo version greater than 5.3.
* PyPSA now uses the [Travis CI](https://travis-ci.org/PyPSA/PyPSA)
  continuous integration service to test every commit in the [PyPSA
  GitHub repository](https://github.com/PyPSA/PyPSA). This will
  allow us to catch library dependency issues faster.

We thank Russell Smith of Edison Energy for the pull request for the
effective reactance that sped up the LOPF code and Tom Edwards for
pointing out the Pyomo version dependency issue.

For this release we also acknowledge funding to Tom Brown from the
[RE-INVEST project](http://www.reinvestproject.eu/).




## [**v0.12.0**](https://github.com/PyPSA/PyPSA/releases/tag/v0.12.0) <small>30th November 2017</small> { id="v0.12.0" }

This release contains new features and bug fixes.

* Support for Pyomo's persistent solver interface, so if you're making
  small changes to an optimisation model (e.g. tweaking a parameter),
  you don't have to rebuild the model every time. To enable this,
  ``network_lopf`` has been internally split into ``build_model``,
  ``prepare_solver`` and ``solve`` to allow more fine-grained control of the
  solving steps.  Currently the new Pyomo PersistentSolver interface
  is not in the main Pyomo branch, see
  [#223](https://github.com/Pyomo/pyomo/pull/223); you can obtain it with
  ``pip install git+https://github.com/Pyomo/pyomo@persistent_interfaces``
* Lines and transformers (i.e. passive branches) have a new attribute
  ``s_max_pu`` to restrict the flow in the OPF, just like ``p_max_pu``
  for generators and links. It works by restricting the absolute value
  of the flow per unit of the nominal rating ``abs(flow) <=
  s_max_pu*s_nom``. For lines this can represent an n-1 contingency
  factor or it can be time-varying to represent weather-dependent
  dynamic line rating.
* The ``marginal_cost`` attribute of generators, storage units, stores
  and links can now be time dependent.
* When initialising the Network object, i.e. ``network =
  pypsa.Network()``, the first keyword argument is now ``import_name``
  instead of ``csv_folder_name``. With ``import_name`` PyPSA
  recognises whether it is a CSV folder or an HDF5 file based on the
  file name ending and deals with it appropriately. Example usage:
  ``nw1 = pypsa.Network("my_store.h5")`` and ``nw2 =
  pypsa.Network("/my/folder")``. The keyword argument
  ``csv_folder_name`` is still there but is deprecated.
* The value ``network.objective`` is now read from the Pyomo results
  attribute ``Upper Bound`` instead of ``Lower Bound``. This is
  because for MILP problems under certain circumstances CPLEX records
  the ``Lower bound`` as the relaxed value. ``Upper bound`` is correctly
  recorded as the integer objective value.
* Bug fix due to changes in pandas 0.21.0: A bug affecting various
  places in the code, including causing ``network.lopf`` to fail with
  GLPK, is fixed. This is because in pandas 0.21.0 the sum of an empty
  Series/DataFrame returns NaN, whereas before it returned zero. This
  is a subtle bug; we hope we've fixed all instances of it, but get in
  touch if you notice NaNs creeping in where they shouldn't be. All
  our tests run fine.
* Bug fix due to changes in scipy 1.0.0: For the new version of scipy,
  ``csgraph`` has to be imported explicit.
* Bug fix: A bug whereby logging level was not always correctly being
  seen by the OPF results printout is fixed.
* Bug fix: The storage unit spillage had a bug in the LOPF, whereby it
  was not respecting ``network.snapshot_weightings`` properly.

We thank René Garcia Rosas, João Gorenstein Dedecca, Marko Kolenc,
Matteo De Felice and Florian Kühnlenz for promptly notifying us about
issues.


## [**v0.11.0**](https://github.com/PyPSA/PyPSA/releases/tag/v0.11.0) <small>21st October 2017</small> { id="v0.11.0" }

This release contains new features but no changes to existing APIs.

* There is a new function ``network.iplot()`` which creates an
  interactive plot in Jupyter notebooks using the [plotly
 ](https://plot.ly/python/) library. This reveals bus and branch
  properties when the mouse hovers over them and allows users to
  easily zoom in and out on the network. See the (sparse) documentation
  [Plotting documentation](api/networks/plot.md).
* There is a new function ``network.madd()`` for adding multiple new
  components to the network. This is significantly faster than
  repeatedly calling ``network.add()`` and uses the functions
  ``network.import_components_from_dataframe()`` and
  ``network.import_series_from_dataframe()`` internally.
* There are new functions ``network.export_to_hdf5()`` and
  ``network.import_from_hdf5()`` for exporting and importing networks
  as single files in the [Hierarchical Data Format
 ](https://en.wikipedia.org/wiki/Hierarchical_Data_Format).
* In the ``network.lopf()`` function the KKT shadow prices of the
  branch limit constraints are now outputted as series called
  ``mu_lower`` and ``mu_upper``.

We thank Bryn Pickering for introducing us to `plotly
<https://plot.ly/python/>`_ and helping to `hack together
<https://forum.openmod-initiative.org/t/breakout-group-on-visualising-networks-with-plotly/>`_
the first working prototype using PyPSA.


## [**v0.10.0**](https://github.com/PyPSA/PyPSA/releases/tag/v0.10.0) <small>7th August 2017</small> { id="v0.10.0" }

This release contains some minor new features and a few minor but
important API changes.

* There is a new component [GlobalConstraint](user-guide/components/global-constraints.md) for implementing
  constraints that effect many components at once (see also the
  [LOPF global constraints documentation](user-guide/optimization/global-constraints.md)).  Currently only
  constraints related to primary energy (i.e. before conversion with
  losses by generators) are supported, the canonical example being CO2
  emissions for an optimisation period. Other primary-energy-related
  gas emissions also fall into this framework. Other types of global
  constraints will be added in future, e.g. "final energy" (for limits
  on the share of renewable or nuclear electricity after conversion),
  "generation capacity" (for limits on total capacity expansion of
  given carriers) and "transmission capacity" (for limits on the total
  expansion of lines and links). This replaces the ad hoc
  ``network.co2_limit`` attribute. If you were using this, instead of
  ``network.co2_limit = my_cap`` do ``network.add("GlobalConstraint",
  "co2_limit", type="primary_energy",
  carrier_attribute="co2_emissions", sense="<=",
  constant=my_cap)``. The shadow prices of the global constraints
  are automatically saved in ``network.global_constraints.mu``.
* The LOPF output ``network.buses_t.marginal_price`` is now defined
  differently if ``network.snapshot_weightings`` are not 1. Previously
  if the generator at the top of the merit order had ``marginal_cost``
  c and the snapshot weighting was w, the ``marginal_price`` was
  cw. Now it is c, which is more standard. See also
  the [nodal power balance documentation](user-guide/optimization/energy-balance.md).
* ``network.pf()`` now returns a dictionary of pandas DataFrames, each
  indexed by snapshots and sub-networks. ``converged`` is a table of
  booleans indicating whether the power flow has converged; ``error``
  gives the deviation of the non-linear solution; ``n_iter`` the
  number of iterations required to achieve the tolerance.
* ``network.consistency_check()`` now includes checking for
  potentially infeasible values in ``generator.p_{min,max}_pu``.
* The PyPSA version number is now saved in
  ``network.pypsa_version``. In future versions of PyPSA this
  information will be used to upgrade data to the latest version of
  PyPSA.
* ``network.sclopf()`` has an ``extra_functionality`` argument that
  behaves like that for ``network.lopf()``.
* Component attributes which are strings are now better handled on
  import and in the consistency checking.
* There is a new [generation investment screening curve example
 ](https://docs.pypsa.org/en/latest/examples/generation-investment-screening-curve.html)
  showing the long-term equilibrium of generation investment for a
  given load profile and comparing it to a screening curve
  analysis.
* There is a new [logging example
 ](https://docs.pypsa.org/en/latest/examples/logging-demo.html) that demonstrates
  how to control the level of logging that PyPSA reports back,
  e.g. error/warning/info/debug messages.
* Sundry other bug fixes and improvements.
* All examples have been updated appropriately.


Thanks to Nis Martensen for contributing the return values of
``network.pf()`` and Konstantinos Syranidis for contributing the
improved ``network.consistency_check()``.



## [**v0.9.0**](https://github.com/PyPSA/PyPSA/releases/tag/v0.9.0) <small>29th April 2017</small> { id="v0.9.0" }

This release mostly contains new features with a few minor API
changes.

* Unit commitment as a MILP problem is now available for generators in
  the Linear Optimal Power Flow (LOPF). If you set ``committable ==
  True`` for the generator, an addition binary online/offline status
  is created. Minimum part loads, minimum up times, minimum down
  times, start up costs and shut down costs are implemented. See the
  [unit commitment documentation](user-guide/optimization/unit-commitment.md) and the [unit commitment
  example](https://docs.pypsa.org/en/latest/examples/unit-commitment.html). Note
  that a generator cannot currently have both unit commitment and
  capacity expansion optimisation.
* Generator ramping limits have also been implemented for all
  generators. See the [ramping limits documentation](user-guide/optimization/unit-commitment.md) and the [unit
  commitment example](https://docs.pypsa.org/en/latest/examples/unit-commitment.html).
* Different mathematically-equivalent formulations for the Linear
  Optimal Power Flow (LOPF) are now documented
  and the arXiv preprint paper [Linear Optimal Power Flow Using Cycle
  Flows](https://arxiv.org/abs/1704.01881). The new formulations can
  solve up to 20 times faster than the standard angle-based
  formulation.
* You can pass the ``network.lopf`` function the ``solver_io``
  argument for pyomo.
* There are some improvements to network clustering and graphing.
* API change: The attribute ``network.now`` has been removed since it
  was unnecessary. Now, if you do not pass a ``snapshots`` argument to
  network.pf() or network.lpf(), these functions will default to
  ``network.snapshots`` rather than ``network.now``.
* API change: When reading in network data from CSV files, PyPSA will
  parse snapshot dates as proper datetimes rather than text strings.


João Gorenstein Dedecca has also implemented a MILP version of the
transmission expansion, see
<https://github.com/jdedecca/MILP_PyPSA>, which properly takes
account of the impedance with a disjunctive relaxation. This will be
pulled into the main PyPSA code base soon.


## [**v0.8.0**](https://github.com/PyPSA/PyPSA/releases/tag/v0.8.0) <small>25th January 2017</small> { id="v0.8.0" }

This is a major release which contains important new features and
changes to the internal API.

* Standard types are now available for lines and transformers so that
  you do not have to calculate the electrical parameters yourself. For
  lines you just need to specify the type and the length, see
  the [line types documentation](user-guide/components/line-types.md). For transformers you just need to specify the
  type, see the [transformer types documentation](user-guide/components/transformer-types.md). The implementation of PyPSA's
  standard types is based on [pandapower's standard types](https://pandapower.readthedocs.io/en/latest/std_types/basic.html). The
  old interface of specifying r, x, b and g manually is still available.
* The transformer model has been substantially overhauled, see
  the [transformer model documentation](user-guide/components/transformers.md). The equivalent model now defaults to the
  more accurate T model rather than the PI model, which you can control
  by setting the attribute ``model``. Discrete tap steps are implemented
  for transformers with types. The tap changer can be defined on the
  primary side or the secondary side. In the PF there was a sign error in the implementation of the transformer
  ``phase_shift``, which has now been fixed. In the LPF and LOPF angle formulation the ``phase_shift`` has now been
  implemented consistently. See the new [transformer example](https://docs.pypsa.org/en/latest/examples/transformer_example.html).
* There is now a rudimentary import function for pandapower networks,
  but it doesn't yet work with all switches and 3-winding
  transformers.
* The object interface for components has been completely
  removed. Objects for each component are no longer stored in
  e.g. ``network.lines["obj"]`` and the descriptor
  interface for components is gone. You can only access component
  attributes through the dataframes, e.g. ``network.lines``.
* Component attributes are now defined in CSV files in
  ``pypsa/data/component_attrs/``. You can access these CSVs in the code
  via the dictionary ``network.components``,
  e.g. ``network.components["Line"]"defaults"]`` will show a pandas
  DataFrame with all attributes and their types, defaults, units and
  descriptions.  These CSVs are also sourced for the documentation in
  the [Components documentation](user-guide/components.md), so the documentation will always be up-to-date.
* All examples have been updated appropriately.




## [**v0.7.1**](https://github.com/PyPSA/PyPSA/releases/tag/v0.7.1) <small>26th November 2016</small> { id="v0.7.1" }

This release contains bug fixes, a minor new feature and more
warnings.

* The unix-only library ``resource`` is no longer imported by default,
  which was causing errors for Windows users.
* Bugs in the setting and getting of time-varying attributes for the
  object interface have been fixed.
* The ``Link`` attribute ``efficiency`` can now be make time-varying
  so that e.g. heat pump Coefficient of Performance (COP) can change
  over time due to ambient temperature variations (see the [heat pump
  example
 ](https://docs.pypsa.org/en/latest/examples/power-to-heat-water-tank.html)).
* ``network.snapshots`` is now cast to a ``pandas.Index``.
* There are new warnings, including when you attach components to
  non-existent buses.


Thanks to Marius Vespermann for promptly pointing out the ``resource``
bug.





## [**v0.7.0**](https://github.com/PyPSA/PyPSA/releases/tag/v0.7.0) <small>20th November 2016</small> { id="v0.7.0" }

This is a major release which contains changes to the API,
particularly regarding time-varying component attributes.

* ``network.generators_t`` are no longer pandas.Panels but
  dictionaries of pandas.DataFrames, with variable columns, so that
  you can be flexible about which components have time-varying
  attributes; please read the section on time-varying attributes carefully. Essentially
  you can either set a component attribute e.g. ``p_max_pu`` of
  ``Generator``, to be static by setting it in the DataFrame
  ``network.generators``, or you can let it be time-varying by
  defining a new column labelled by the generator name in the
  DataFrame ``network.generators_t["p_max_pu"]`` as a series, which
  causes the static value in ``network.generators`` for that generator
  to be ignored. The DataFrame ``network.generators_t["p_max_pu"]``
  now only includes columns which are specifically defined to be
  time-varying, thus saving memory.
* The following component attributes can now be time-varying:
  ``Link.p_max_pu``, ``Link.p_min_pu``, ``Store.e_max_pu`` and
  ``Store.e_min_pu``. This allows the demand-side management scheme of
  [https://arxiv.org/abs/1401.4121](https://arxiv.org/abs/1401.4121) to be implemented in PyPSA.
* The properties ``dispatch``, ``p_max_pu_fixed`` and
  ``p_min_pu_fixed`` of ``Generator`` and ``StorageUnit`` are now
  removed, because the ability to make ``p_max_pu`` and
  ``p_min_pu`` either static or time-varying removes the need for this
  distinction.
* All messages are sent through the standard Python library
  ``logging``, so you can control the level of messages to be
  e.g. ``debug``, ``info``, ``warning`` or ``error``. All verbose
  switches and print statements have been removed.
* There are now more warnings.
* You can call ``network.consistency_check()`` to make sure all your
  components are well defined; see the [Troubleshooting documentation](user-guide/troubleshooting.md).


All [examples](https://docs.pypsa.org/en/latest/examples-basic.html) have been updated to
accommodate the changes listed below.


## [**v0.6.2**](https://github.com/PyPSA/PyPSA/releases/tag/v0.6.2) <small>4th November 2016</small> { id="v0.6.2" }

This release fixes a single library dependency issue:

* pf: A single line has been fixed so that it works with new pandas
  versions >= 0.19.0.

We thank Thorben Meiners for promptly pointing out this issue with the
new versions of pandas.


## [**v0.6.1**](https://github.com/PyPSA/PyPSA/releases/tag/v0.6.1) <small>25th August 2016</small> { id="v0.6.1" }

This release fixes a single critical bug:

* opf: The latest version of Pyomo (4.4.1) had a bad interaction with
  pandas when a pandas.Index was used to index variables. To fix this,
  the indices are now cast to lists; compatibility with less recent
  versions of Pyomo is also retained.

We thank Joao Gorenstein Dedecca for promptly notifying us of this
bug.



## [**v0.6.0**](https://github.com/PyPSA/PyPSA/releases/tag/v0.6.0) <small>23rd August 2016</small> { id="v0.6.0" }

Like the 0.5.0 release, this release contains API changes, which
complete the integration of sector coupling. You may have to update
your old code. Models for Combined Heat and Power (CHP) units, heat
pumps, resistive Power-to-Heat (P2H), Power-to-Gas (P2G), battery
electric vehicles (BEVs) and chained hydro reservoirs can now be built
(see the `sector coupling examples
<https://docs.pypsa.org/en/latest/examples-index/sector-coupling.html>`_). The
refactoring of time-dependent variable handling has been postponed
until the 0.7.0 release. In 0.7.0 the object interface to attributes
may also be removed; see below.

All [examples](https://docs.pypsa.org/en/latest/examples-basic.html) have been updated to
accommodate the changes listed below.

**Sector coupling**

* components, opt: A new ``Store`` component has been introduced which
  stores energy, inheriting the energy carrier from the bus to which
  it is attached. The component is more fundamental than the
  ``StorageUnit``, which is equivalent to a ``Store`` and two ``Link``
  for storing and dispatching. The ``Generator`` is equivalent to a
  ``Store`` with a lossy ``Link``. There is an [example which shows
  the equivalences
 ](https://docs.pypsa.org/en/latest/examples/replace-generator-storage-units-with-store.html).

* components, opt: The ``Source`` component and the ``Generator``
  attribute ``gen.source`` have been renamed ``Carrier`` and
  ``gen.carrier``, to be consistent with the ``bus.carrier``
  attribute. Please update your old code.

* components, opt: The ``Link`` attributes ``link.s_nom*`` have been
  renamed ``link.p_nom*`` to reflect the fact that the link can only
  dispatch active power. Please update your old code.

* components, opt: The ``TransportLink`` and ``Converter`` components,
  which were deprecated in 0.5.0, have been now completely
  removed. Please update your old code to use ``Link`` instead.

**Downgrading object interface**

The intention is to have only the pandas DataFrame interface for
accessing component attributes, to make the code simpler. The
automatic generation of objects with descriptor access to attributes
may be removed altogether.

* examples: Patterns of for loops through ``network.components.obj`` have
  been removed.

* components: The methods on ``Bus`` like ``bus.generators()`` and
  ``bus.loads()`` have been removed.

* components: ``network.add()`` no longer returns the object.

**Other**

* components, opf: Unlimited upper bounds for
  e.g. ``generator.p_nom_max`` or ``line.s_nom_max`` were previous set
  using ``np.nan``; now they are set using ``float("inf")`` which is
  more logical. You may have to update your old code accordingly.

* components: A memory leak whereby references to
  ``component.network`` were not being correctly deleted has been
  fixed.



## [**v0.5.0**](https://github.com/PyPSA/PyPSA/releases/tag/v0.5.0) <small>21st July 2016</small> { id="v0.5.0" }

This is a relatively major release with some API changes, primarily
aimed at allowing coupling with other energy carriers (heat, gas,
etc.). The specification for a change and refactoring to the handling
of time series has also been prepared (see the section on time-varying attributes), which will
be implemented in the next major release v0.6.0 in the late
summer of 2016.

An example of the coupling between electric and heating sectors can be
found in the GitHub repository at
``pypsa/examples/coupling-with-heating/`` and at
<https://docs.pypsa.org/en/latest/examples/lopf-with-heating.html>.


* components: To allow other energy carriers, the attribute
  ``current_type`` fur buses and sub-neworks (sub-networks inherit the
  attribute from their buses) has been replaced by ``carrier`` which
  can take generic string values (such as "heat" or "gas"). The values
  "DC" and "AC" have a special meaning and PyPSA will treat lines and
  transformers within these sub-networks according to the load flow
  equations. Other carriers can only have single buses in sub-networks
  connected by passive branches (since they have no load flow).

* components: A new component for a controllable directed link
  ``Link`` has been introduced; ``TransportLink`` and ``Converter``
  are now *deprecated* and will be removed soon in an 0.6.x
  release. Please move your code over now. See
  the [controllable link documentation](user-guide/components/links.md) for more details and a description of how
  to update your code to work with the new ``Link`` component. All the
  examples in the GitHub repository in ``pypsa/examples/`` have been
  updated to us the ``Link``.

* graph: A new sub-module ``pypsa.graph`` has been introduced to
  replace most of the networkx functionality with scipy.sparse
  methods, which are more performant the pure python methods of
  networkx. The discovery of network connected components is now
  significantly faster.

* io: The function ``network.export_to_csv_folder()`` has been
  rewritten to only export non-default values of static and series
  component attributes. Static and series attributes of all components
  are not exported if they are default values.  The functionality to
  selectively export series has been removed from the export function,
  because it was clumsy and hard to use.


* plot: Plotting networks is now more performant (using matplotlib
  LineCollections) and allows generic branches to be plotted, not just
  lines.

* test: Unit testing for Security-Constrained Linear Optimal Power
  Flow (SCLOPF) has been introduced.


## [**v0.4.2**](https://github.com/PyPSA/PyPSA/releases/tag/v0.4.2) <small>17th June 2016</small> { id="v0.4.2" }

This release improved the non-linear power flow performance and
included other small refactorings:

* pf: The non-linear power flow ``network.pf()`` now accepts a list of
  snapshots ``network.pf(snapshots)`` and has been refactored to be much
  more performant.
* pf: Neither ``network.pf()`` nor ``network.lpf()`` accept the
  ``now`` argument anymore - for the power flow on a specific
  snapshot, either set ``network.now`` or pass the snapshot as an
  argument.
* descriptors: The code has been refactored and unified for each
  simple descriptor.
* opt: Constraints now accept both an upper and lower bound with
  ``><``.
* opf: Sub-optimal solutions can also be read out of pyomo.


## [**v0.4.1**](https://github.com/PyPSA/PyPSA/releases/tag/v0.4.1) <small>3rd April 2016</small> { id="v0.4.1" }

This was mostly a bug-fixing and unit-testing release:

* pf: A bug was fixed in the full non-linear power flow, whereby the
  reactive power output of PV generators was not being set correctly.
* io: When importing from PYPOWER ppc, the generators, lines,
  transformers and shunt impedances are given names like G1, G2, ...,
  L1, T1, S1, to help distinguish them. This change was introduced
  because the above bug was not caught by the unit-testing because the
  generators were named after the buses.
* opf: A Python 3 dict.keys() list/iterator bug was fixed for the
  spillage.
* test: Unit-testing for the pf and opf with inflow was improved to
  catch bugs better.

We thank Joao Gorenstein Dedecca for a bug fix.


## [**v0.4.0**](https://github.com/PyPSA/PyPSA/releases/tag/v0.4.0) <small>21st March 2016</small> { id="v0.4.0" }

Additional features:

* New module ``pypsa.contingency`` for contingency analysis and
  security-constrained LOPF
* New module ``pypsa.geo`` for basic manipulation of geographic data
  (distances and areas)
* Re-formulation of LOPF to improve optimisation solving time
* New objects pypsa.opt.LExpression and pypsa.opt.LConstraint to make
  the bypassing of pyomo for linear problem construction easier to use
* Deep copying of networks with ``network.copy()`` (i.e. all
  components, time series and network attributes are copied)
* Stricter requirements for PyPI (e.g. pandas must be at least version
  0.17.1 to get all the new features)
* Updated SciGRID-based model of Germany
* Various small bug fixes

We thank Steffen Schroedter, Bjoern Laemmerzahl and Joao Gorenstein
Dedecca for comments and bug fixes.


## [**v0.3.3**](https://github.com/PyPSA/PyPSA/releases/tag/v0.3.3) <small>29th February 2016</small> { id="v0.3.3" }

Additional features:

* ``network.lpf`` can be called on an iterable of ``snapshots``
  i.e. ``network.lpf(snapshots)``, which is more performant that
  calling ``network.lpf`` on each snapshot separately.
* Bug fix on import/export of transformers and shunt impedances (which
  were left out before).
* Refactoring of some internal code.
* Better network clustering.


## [**v0.3.2**](https://github.com/PyPSA/PyPSA/releases/tag/v0.3.2) <small>17th February 2016</small> { id="v0.3.2" }

In this release some minor API changes were made:

* The Newton-Raphson tolerance ``network.nr_x_tol`` was moved to being
  an argument of the function ``network.pf(x_tol=1e-6)`` instead. This
  makes more sense and is then available in the docstring of
  ``network.pf``.
* Following similar reasoning ``network.opf_keep_files`` was moved to
  being an argument of the function
  ``network.lopf(keep_files=False)``.


## [**v0.3.1**](https://github.com/PyPSA/PyPSA/releases/tag/v0.3.1) <small>7th February 2016</small> { id="v0.3.1" }

In this release some minor API changes were made:


* Optimised capacities of generators/storage units and branches are
  now written to p_nom_opt and s_nom_opt respectively, instead of
  over-writing p_nom and s_nom
* The p_max/min limits of controllable branches are now p_max/min_pu
  per unit of s_nom, for consistency with generation and to allow
  unidirectional HVDCs / transport links for the capacity
  optimisation.
* network.remove() and io.import_series_from_dataframe() both take as
  argument class_name instead of list_name or the object - this is now
  fully consistent with network.add("Line","my line x").
* The booleans network.topology_determined and
  network.dependent_values_calculated have been totally removed - this
  was causing unexpected behaviour. Instead, to avoid repeated
  unnecessary calculations, the expert user can call functions with
  skip_pre=True.



## [**v0.3.0**](https://github.com/PyPSA/PyPSA/releases/tag/v0.3.0) <small>27th January 2016</small> { id="v0.3.0" }

In this release the pandas.Panel interface for time-dependent
variables was introduced. This replaced the manual attachment of
pandas.DataFrames per time-dependent variable as attributes of the
main component pandas.DataFrame.

## Release process

- Update ``docs/release-notes.md``
    - Check if all major changes are documented
    - Link PR's with badge (e.g. <!-- md:pr 1 -->)
- You don't need to update the version number anywhere, this is done automatically.
- Commit: ``git commit -m 'prepare release `vx.x.x`'``
- Add tag: ``git tag vx.x.x``
- Direct push on master: ``git push upstream master``
- Push tag: ``git push upstream vx.x.x``
- The upload to [PyPI](https://pypi.org/) is automated in the Github Action
  ``deploy.yml``, which is triggered by pushing a tag.
  To upload manually, run ``python setup.py sdist``,
  then ``twine check dist/pypsa-0.x.0.tar.gz`` and
  ``twine upload dist/pypsa-0.x.0.tar.gz``
- The [GitHub release](https://github.com/PyPSA/PyPSA/releases) is also automated in
  the Github Action. Making a GitHub release will also trigger
  [zenodo](https://zenodo.org/) to archive the release with its own DOI.
- To update to conda-forge, check the pull request generated at the
  [feedstock repository](https://github.com/conda-forge/pypsa-feedstock). A PR will be
  generated automatically after a couple of hours by the
  [conda-forge bot](https://github.com/conda-forge/conda-forge.github.io),
  and needs to be merged by a maintainer.<|MERGE_RESOLUTION|>--- conflicted
+++ resolved
@@ -15,12 +15,8 @@
 
 ### Bug Fixes
 
-<<<<<<< HEAD
 - Fix busmap clustering to correctly remap all bus ports in multi-port links. (<!-- md:pr 1441 -->)
-=======
 - Fix handling of inactive `StorageUnit` or `Store` components (<!-- md:pr 1442 -->)
-
->>>>>>> 15864237
 - Fix snapshot selection in operational limit global constraint with investment period. (<!-- md:pr 1437 -->)
 
 ### Documentation
