--- conflicted
+++ resolved
@@ -51,11 +51,7 @@
 
         for c, attr in nominal_attrs.items():
             var = f"{c}-{attr}"
-<<<<<<< HEAD
             static = n.c[c].static
-=======
-            static = n.components[c].static
->>>>>>> 8b701000
 
             if "carrier" not in static:
                 continue
@@ -63,11 +59,7 @@
             ext_i = n.components[c].extendables.difference(n.c[c].inactive_assets)
             ext_i = ext_i.intersection(static.index[static.carrier == carrier])
             if period is not None:
-<<<<<<< HEAD
                 ext_i = ext_i[n.components[c].get_active_assets(period)[ext_i]]
-=======
-                ext_i = ext_i[n.c[c].get_active_assets(investment_period=period)[ext_i]]
->>>>>>> 8b701000
 
             if ext_i.empty:
                 continue
@@ -159,11 +151,7 @@
 
         for c, attr in nominal_attrs.items():
             var = f"{c}-{attr}"
-<<<<<<< HEAD
             static = n.c[c].static
-=======
-            static = n.components[c].static
->>>>>>> 8b701000
 
             if c not in n.one_port_components or "carrier" not in static:
                 continue
@@ -171,11 +159,7 @@
             ext_i = n.c[c].extendables.difference(n.c[c].inactive_assets)
             ext_i = ext_i.intersection(static.index[static.carrier == carrier])
             if period is not None:
-<<<<<<< HEAD
                 ext_i = ext_i[n.components[c].get_active_assets(period)[ext_i]]
-=======
-                ext_i = ext_i[n.c[c].get_active_assets(investment_period=period)[ext_i]]
->>>>>>> 8b701000
 
             if ext_i.empty:
                 continue
@@ -230,11 +214,7 @@
     lhs_list = []
     for c, attr in nominal_attrs.items():
         var = f"{c}-{attr}"
-<<<<<<< HEAD
         static = n.c[c].static
-=======
-        static = n.components[c].static
->>>>>>> 8b701000
 
         if "carrier" not in static:
             continue
@@ -258,12 +238,7 @@
 
         # Get active assets for the limited components
         active = pd.concat(
-<<<<<<< HEAD
             {p: n.components[c].get_active_assets(p) for p in periods}, axis=1
-=======
-            {p: n.c[c].get_active_assets(investment_period=p) for p in periods},
-            axis=1,
->>>>>>> 8b701000
         )
 
         if n.has_scenarios:
@@ -584,11 +559,6 @@
                 if ext_all.empty:
                     continue
 
-<<<<<<< HEAD
-                static = n.c[c].static
-
-=======
->>>>>>> 8b701000
                 # Filter by carrier, handling scenarios (MultiIndex) if present
                 if n.has_scenarios and isinstance(c.static.index, pd.MultiIndex):
                     eligible_by_carrier = (
@@ -606,24 +576,16 @@
 
                 # Filter by investment period activity
                 if not isnan(period):
-<<<<<<< HEAD
-                    active = n.components[c].get_active_assets(int(period))
-=======
                     active = c.get_active_assets(investment_period=int(period))
->>>>>>> 8b701000
                     ext_i = ext_i[active.loc[ext_i]].rename(ext_i.name)
                 elif isinstance(sns, pd.MultiIndex):
                     # Active in any of the periods present in sns
                     periods = sns.unique("period")
                     active_df = pd.concat(
-<<<<<<< HEAD
-                        {p: n.components[c].get_active_assets(int(p)) for p in periods},
-=======
                         {
                             p: c.get_active_assets(investment_period=int(p))
                             for p in periods
                         },
->>>>>>> 8b701000
                         axis=1,
                     )
                     active_any = active_df.any(axis=1)
@@ -705,16 +667,6 @@
             if ext_i.empty:
                 continue
 
-<<<<<<< HEAD
-            ext_i = ext_i.intersection(
-                n.c[c].static.query("carrier in @car").index
-            ).rename(ext_i.name)
-
-            if not isnan(period):
-                ext_i = ext_i[n.components[c].get_active_assets(period)[ext_i]].rename(
-                    ext_i.name
-                )
-=======
             ext_i = ext_i.intersection(c.static.query("carrier in @car").index).rename(
                 ext_i.name
             )
@@ -723,24 +675,15 @@
                 ext_i = ext_i[
                     c.get_active_assets(investment_period=period)[ext_i]
                 ].rename(ext_i.name)
->>>>>>> 8b701000
                 weights = 1
 
             elif isinstance(sns, pd.MultiIndex):
                 ext_i = ext_i[
-<<<<<<< HEAD
-                    n.c[c].get_active_assets(sns.unique("period"))[ext_i]
-                ].rename(ext_i.name)
-                active = pd.concat(
-                    {
-                        period: n.components[c].get_active_assets(period)[ext_i]
-=======
                     c.get_active_assets(investment_period=sns.unique("period"))[ext_i]
                 ].rename(ext_i.name)
                 active = pd.concat(
                     {
                         period: c.get_active_assets(investment_period=period)[ext_i]
->>>>>>> 8b701000
                         for period in sns.unique("period")
                     },
                     axis=1,
@@ -749,13 +692,8 @@
             else:
                 weights = 1
 
-<<<<<<< HEAD
-            cost = n.c[c].static.capital_cost.reindex(ext_i) * weights
-            vars = m[f"{c}-{attr}"].loc[ext_i]
-=======
             cost = c.static.capital_cost.reindex(ext_i) * weights
             vars = m[f"{c.name}-{attr}"].loc[ext_i]
->>>>>>> 8b701000
             lhs.append(m.linexpr((cost, vars)).sum())
 
         if not lhs:
