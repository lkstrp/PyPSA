"""Define optimisation variables from PyPSA networks with Linopy."""

from __future__ import annotations

import logging
from typing import TYPE_CHECKING

if TYPE_CHECKING:
    from collections.abc import Sequence

    from pypsa import Network

logger = logging.getLogger(__name__)


<<<<<<< HEAD
def define_operational_variables(
    n: Network, sns: Sequence, c_name: str, attr: str
) -> None:
    """
    Initializes variables for power dispatch for a given component and a given
=======
def define_operational_variables(n: Network, sns: Sequence, c: str, attr: str) -> None:
    """Initialize variables for power dispatch for a given component and a given
>>>>>>> 992e5e21
    attribute.

    Parameters
    ----------
    n : pypsa.Network
    c : str
        name of the network component
    attr : str
        name of the attribute, e.g. 'p'

    """
    c = n.components[c_name]
    if c.empty:
        return

    active = c.as_xarray("active", sns)
    coords = active.coords
    n.model.add_variables(coords=coords, name=f"{c.name}-{attr}", mask=active)


def define_status_variables(
    n: Network, sns: Sequence, c_name: str, is_linearized: bool = False
) -> None:
    c = n.components[c_name]
    com_i = c.committables

    if com_i.empty:
        return

<<<<<<< HEAD
    active = c.as_xarray("active", sns, com_i)
    coords = active.coords
    is_binary = not is_linearized
    kwargs = dict(upper=1, lower=0) if not is_binary else {}
=======
    active = get_activity_mask(n, c, sns, com_i)
    coords = (sns, com_i)
    is_binary = not n._linearized_uc
    kwargs = {"upper": 1, "lower": 0} if not is_binary else {}
>>>>>>> 992e5e21
    n.model.add_variables(
        coords=coords, name=f"{c.name}-status", mask=active, binary=is_binary, **kwargs
    )


def define_start_up_variables(
    n: Network, sns: Sequence, c_name: str, is_linearized: bool = False
) -> None:
    """
    Initializes variables for unit start-up decisions.

    Parameters
    ----------
    n : pypsa.Network
    sns : Sequence
        Snapshots
    c_name : str
        name of the network component
    is_linearized : bool, default False
        Whether the unit commitment should be linearized
    """
    c = n.components[c_name]
    com_i = c.committables

    if com_i.empty:
        return

<<<<<<< HEAD
    active = c.as_xarray("active", sns, com_i)
    coords = active.coords
    is_binary = not is_linearized
    kwargs = dict(upper=1, lower=0) if not is_binary else {}
=======
    active = get_activity_mask(n, c, sns, com_i)
    coords = (sns, com_i)
    is_binary = not n._linearized_uc
    kwargs = {"upper": 1, "lower": 0} if not is_binary else {}
>>>>>>> 992e5e21
    n.model.add_variables(
        coords=coords,
        name=f"{c.name}-start_up",
        mask=active,
        binary=is_binary,
        **kwargs,
    )


def define_shut_down_variables(
    n: Network, sns: Sequence, c_name: str, is_linearized: bool = False
) -> None:
    """
    Initializes variables for unit shut-down decisions.

    Parameters
    ----------
    n : pypsa.Network
    sns : Sequence
        Snapshots
    c_name : str
        name of the network component
    is_linearized : bool, default False
        Whether the unit commitment should be linearized
    """
    c = n.components[c_name]
    com_i = c.committables

    if com_i.empty:
        return

<<<<<<< HEAD
    active = c.as_xarray("active", sns, com_i)
    coords = active.coords
    is_binary = not is_linearized
    kwargs = dict(upper=1, lower=0) if not is_binary else {}
=======
    active = get_activity_mask(n, c, sns, com_i)
    coords = (sns, com_i)
    is_binary = not n._linearized_uc
    kwargs = {"upper": 1, "lower": 0} if not is_binary else {}
>>>>>>> 992e5e21
    n.model.add_variables(
        coords=coords,
        name=f"{c.name}-shut_down",
        binary=is_binary,
        **kwargs,
        mask=active,
    )


<<<<<<< HEAD
def define_nominal_variables(n: Network, c_name: str, attr: str) -> None:
    """
    Initializes variables for nominal capacities for a given component and a
=======
def define_nominal_variables(n: Network, c: str, attr: str) -> None:
    """Initialize variables for nominal capacities for a given component and a
>>>>>>> 992e5e21
    given attribute.

    Parameters
    ----------
    n : pypsa.Network
    c_name : str
        name of network component of which the nominal capacity should be defined
    attr : str
        name of the variable, e.g. 'p_nom'

    """
    c = n.components[c_name]
    ext_i = c.extendables
    if ext_i.empty:
        return

    n.model.add_variables(coords=[ext_i], name=f"{c.name}-{attr}")


<<<<<<< HEAD
def define_modular_variables(n: Network, c_name: str, attr: str) -> None:
    """
    Initializes variables 'attr' for a given component c to allow a modular
=======
def define_modular_variables(n: Network, c: str, attr: str) -> None:
    """Initialize variables 'attr' for a given component c to allow a modular
>>>>>>> 992e5e21
    expansion of the attribute 'attr_nom' It allows to define 'n_opt', the
    optimal number of installed modules.

    Parameters
    ----------
    n : pypsa.Network
    c_name : str
        name of network component of which the nominal capacity should be defined
    attr : str
        name of the variable to be handled attached to modular constraints, e.g. 'p_nom'

    """
    c = n.components[c_name]
    mod_i = c.static.query(f"{attr}_extendable and ({attr}_mod>0)").index

    if mod_i.empty:
        return

    n.model.add_variables(lower=0, coords=[mod_i], name=f"{c.name}-n_mod", integer=True)


def define_spillage_variables(n: Network, sns: Sequence) -> None:
<<<<<<< HEAD
    """
    Defines the spillage variables for storage units.
    """
    c_name = "StorageUnit"
    c = n.components[c_name]

    if c.empty:
=======
    """Define the spillage variables for storage units."""
    c = "StorageUnit"
    if n.static(c).empty:
>>>>>>> 992e5e21
        return

    upper = c.as_xarray("inflow", sns)
    if (upper.max() <= 0).all():
        return

    active = c.as_xarray("active", sns).where(upper > 0, False)
    n.model.add_variables(0, upper, name=f"{c.name}-spill", mask=active)


<<<<<<< HEAD
def define_loss_variables(n: Network, sns: Sequence, c_name: str) -> None:
    """
    Initializes variables for transmission losses.

    Parameters
    ----------
    n : pypsa.Network
    sns : Sequence
        Snapshots
    c_name : str
        name of the network component
    """
    c = n.components[c_name]
    if c.empty or c.name not in n.passive_branch_components:
=======
def define_loss_variables(n: Network, sns: Sequence, c: str) -> None:
    """Initialize variables for transmission losses."""
    if n.static(c).empty or c not in n.passive_branch_components:
>>>>>>> 992e5e21
        return

    active = c.as_xarray("active", sns)
    coords = active.coords
    n.model.add_variables(0, coords=coords, name=f"{c.name}-loss", mask=active)<|MERGE_RESOLUTION|>--- conflicted
+++ resolved
@@ -13,16 +13,10 @@
 logger = logging.getLogger(__name__)
 
 
-<<<<<<< HEAD
 def define_operational_variables(
     n: Network, sns: Sequence, c_name: str, attr: str
 ) -> None:
-    """
-    Initializes variables for power dispatch for a given component and a given
-=======
-def define_operational_variables(n: Network, sns: Sequence, c: str, attr: str) -> None:
     """Initialize variables for power dispatch for a given component and a given
->>>>>>> 992e5e21
     attribute.
 
     Parameters
@@ -52,17 +46,10 @@
     if com_i.empty:
         return
 
-<<<<<<< HEAD
     active = c.as_xarray("active", sns, com_i)
     coords = active.coords
     is_binary = not is_linearized
-    kwargs = dict(upper=1, lower=0) if not is_binary else {}
-=======
-    active = get_activity_mask(n, c, sns, com_i)
-    coords = (sns, com_i)
-    is_binary = not n._linearized_uc
     kwargs = {"upper": 1, "lower": 0} if not is_binary else {}
->>>>>>> 992e5e21
     n.model.add_variables(
         coords=coords, name=f"{c.name}-status", mask=active, binary=is_binary, **kwargs
     )
@@ -71,8 +58,7 @@
 def define_start_up_variables(
     n: Network, sns: Sequence, c_name: str, is_linearized: bool = False
 ) -> None:
-    """
-    Initializes variables for unit start-up decisions.
+    """Initialize variables for unit start-up decisions.
 
     Parameters
     ----------
@@ -90,17 +76,10 @@
     if com_i.empty:
         return
 
-<<<<<<< HEAD
     active = c.as_xarray("active", sns, com_i)
     coords = active.coords
     is_binary = not is_linearized
-    kwargs = dict(upper=1, lower=0) if not is_binary else {}
-=======
-    active = get_activity_mask(n, c, sns, com_i)
-    coords = (sns, com_i)
-    is_binary = not n._linearized_uc
     kwargs = {"upper": 1, "lower": 0} if not is_binary else {}
->>>>>>> 992e5e21
     n.model.add_variables(
         coords=coords,
         name=f"{c.name}-start_up",
@@ -113,8 +92,7 @@
 def define_shut_down_variables(
     n: Network, sns: Sequence, c_name: str, is_linearized: bool = False
 ) -> None:
-    """
-    Initializes variables for unit shut-down decisions.
+    """Initialize variables for unit shut-down decisions.
 
     Parameters
     ----------
@@ -132,17 +110,10 @@
     if com_i.empty:
         return
 
-<<<<<<< HEAD
     active = c.as_xarray("active", sns, com_i)
     coords = active.coords
     is_binary = not is_linearized
-    kwargs = dict(upper=1, lower=0) if not is_binary else {}
-=======
-    active = get_activity_mask(n, c, sns, com_i)
-    coords = (sns, com_i)
-    is_binary = not n._linearized_uc
     kwargs = {"upper": 1, "lower": 0} if not is_binary else {}
->>>>>>> 992e5e21
     n.model.add_variables(
         coords=coords,
         name=f"{c.name}-shut_down",
@@ -152,15 +123,8 @@
     )
 
 
-<<<<<<< HEAD
 def define_nominal_variables(n: Network, c_name: str, attr: str) -> None:
-    """
-    Initializes variables for nominal capacities for a given component and a
-=======
-def define_nominal_variables(n: Network, c: str, attr: str) -> None:
-    """Initialize variables for nominal capacities for a given component and a
->>>>>>> 992e5e21
-    given attribute.
+    """Initialize variables for nominal capacities.
 
     Parameters
     ----------
@@ -179,14 +143,8 @@
     n.model.add_variables(coords=[ext_i], name=f"{c.name}-{attr}")
 
 
-<<<<<<< HEAD
 def define_modular_variables(n: Network, c_name: str, attr: str) -> None:
-    """
-    Initializes variables 'attr' for a given component c to allow a modular
-=======
-def define_modular_variables(n: Network, c: str, attr: str) -> None:
     """Initialize variables 'attr' for a given component c to allow a modular
->>>>>>> 992e5e21
     expansion of the attribute 'attr_nom' It allows to define 'n_opt', the
     optimal number of installed modules.
 
@@ -209,19 +167,11 @@
 
 
 def define_spillage_variables(n: Network, sns: Sequence) -> None:
-<<<<<<< HEAD
-    """
-    Defines the spillage variables for storage units.
-    """
+    """Define the spillage variables for storage units."""
     c_name = "StorageUnit"
     c = n.components[c_name]
 
     if c.empty:
-=======
-    """Define the spillage variables for storage units."""
-    c = "StorageUnit"
-    if n.static(c).empty:
->>>>>>> 992e5e21
         return
 
     upper = c.as_xarray("inflow", sns)
@@ -232,10 +182,8 @@
     n.model.add_variables(0, upper, name=f"{c.name}-spill", mask=active)
 
 
-<<<<<<< HEAD
 def define_loss_variables(n: Network, sns: Sequence, c_name: str) -> None:
-    """
-    Initializes variables for transmission losses.
+    """Initialize variables for transmission losses.
 
     Parameters
     ----------
@@ -247,11 +195,6 @@
     """
     c = n.components[c_name]
     if c.empty or c.name not in n.passive_branch_components:
-=======
-def define_loss_variables(n: Network, sns: Sequence, c: str) -> None:
-    """Initialize variables for transmission losses."""
-    if n.static(c).empty or c not in n.passive_branch_components:
->>>>>>> 992e5e21
         return
 
     active = c.as_xarray("active", sns)
