--- conflicted
+++ resolved
@@ -83,11 +83,7 @@
     if fix_i.empty:
         return
 
-<<<<<<< HEAD
-    nominal_fix = c.as_xarray(c.operational_attrs["nom"], inds=fix_i)
-=======
     nominal_fix = c.da[c.operational_attrs["nom"]].sel(component=fix_i)
->>>>>>> 6c5c505c
     min_pu, max_pu = c.get_bounds_pu(sns, fix_i, attr)
 
     lower = min_pu * nominal_fix
@@ -233,11 +229,7 @@
     active = c.get_activity_mask(sns, com_i)
 
     # parameters
-<<<<<<< HEAD
-    nominal = c.as_xarray(c.operational_attrs["nom"], inds=com_i)
-=======
     nominal = c.da[c.operational_attrs["nom"]].sel(component=com_i)
->>>>>>> 6c5c505c
     min_pu, max_pu = c.get_bounds_pu(sns, com_i, "p")
     lower_p = min_pu * nominal
     upper_p = max_pu * nominal
@@ -991,7 +983,6 @@
         if C.empty:
             continue
 
-<<<<<<< HEAD
         exprs = []
         for c in C.index.unique("type"):
             C_branch = DataArray(C.loc[c])
@@ -1000,37 +991,6 @@
             )
             exprs.append(flow @ C_branch * 1e5)
         lhs.append(sum(exprs))
-=======
-        exprs_list = []
-        for sub_network in n.sub_networks.obj:
-            branches = sub_network.branches()
-
-            if not sub_network.C.size:
-                continue
-
-            carrier = n.sub_networks.carrier[sub_network.name]
-            weightings = branches.x_pu_eff if carrier == "AC" else branches.r_pu_eff
-            C = 1e5 * sparse.diags(weightings.values) * sub_network.C
-            ssub = s.loc[snapshots, branches.index].values
-
-            ncycles = C.shape[1]
-
-            for j in range(ncycles):
-                c = C.getcol(j).tocoo()
-                coeffs = DataArray(c.data, dims="_term")
-                vars = DataArray(
-                    ssub[:, c.row],
-                    dims=("snapshot", "_term"),
-                    coords={"snapshot": snapshots},
-                )
-                ds = Dataset({"coeffs": coeffs, "vars": vars})
-                exprs_list.append(LinearExpression(ds, m))
-
-        if exprs_list:
-            exprs = merge(exprs_list, dim="cycles")
-            exprs = exprs.assign_coords(cycles=range(len(exprs.data.cycles)))
-            lhs.append(exprs)
->>>>>>> 6c5c505c
 
     if lhs:
         lhs = merge(lhs, dim="snapshot")
