--- conflicted
+++ resolved
@@ -1076,20 +1076,12 @@
     values in their '{attr}_set' attribute.
 
     """
-<<<<<<< HEAD
-    if attr + "_set" not in n.c[component].static:
-        return
-
-    dim = f"{component}-{attr}_set_i"
-    fix = n.c[component].static[attr + "_set"].dropna().rename_axis(dim)
-=======
     c = as_components(n, component)
     if attr + "_set" not in c.static:
         return
 
     dim = f"{component}-{attr}_set_i"
     fix = c.static[attr + "_set"].dropna().rename_axis(dim)
->>>>>>> 8b701000
 
     if fix.empty:
         return
