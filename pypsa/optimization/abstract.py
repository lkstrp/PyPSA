"""Build abstracted, extended optimisation problems from PyPSA networks with Linopy."""

from __future__ import annotations

import gc
import logging
from itertools import product
from typing import TYPE_CHECKING, Any

import numpy as np
import pandas as pd
import xarray as xr

from pypsa.descriptors import nominal_attrs
from pypsa.optimization.mga import OptimizationAbstractMGAMixin

if TYPE_CHECKING:
    from collections.abc import Sequence

    from pypsa import Network
logger = logging.getLogger(__name__)


def discretized_capacity(
    nom_opt: float,
    nom_max: float,
    unit_size: float,
    threshold: float,
    fractional_last_unit_size: bool,
) -> float:
    """Discretize a optimal capacity to a capacity that is either a multiple of a unit size or the maximum capacity.

    Depending on the variable `fractional_last_unit_size`. This function checks if the optimal capacity is within the threshold of the unit
    size. If so, it returns the next multiple of the unit size - if not it returns the
    last multiple of the unit size.
    In the special case that the maximum capacity is not a multiple of the unit size,
    the variable `fractional_last_unit_size` determines if the returned capacity is the
    maximum capacity (True) or the last multiple of the unit size (False).
    In case the maximum capacity is lower than the unit size, the function returns the
    maximum capacity.

    Parameters
    ----------
    nom_opt : float
        The optimal capacity as returned by the optimization.
    nom_max : float
        The maximum capacity as defined in the network.
    unit_size : float
        The unit size for the capacity.
    threshold : float
        The threshold relative to the unit size for discretizing the capacity.
    fractional_last_unit_size : bool
        Whether only multiples of the unit size or the maximum capacity.

    Returns
    -------
    float
        The discretized capacity.

    Examples
    --------
    >>> discretized_capacity(
    ... nom_opt = 7,
    ... nom_max = 25,
    ... unit_size = 5,
    ... threshold = 0.1,
    ... fractional_last_unit_size = False)
    10
    >>> discretized_capacity(
    ... nom_opt = 7,
    ... nom_max = 8,
    ... unit_size = 5,
    ... threshold = 0.1,
    ... fractional_last_unit_size = False)
    5
    >>> discretized_capacity(
    ... nom_opt = 7,
    ... nom_max = 8,
    ... unit_size = 5,
    ... threshold = 0.1,
    ... fractional_last_unit_size = True)
    8
    >>> discretized_capacity(
    ... nom_opt = 3,
    ... nom_max = 4,
    ... unit_size = 5,
    ... threshold = 0.1,
    ... fractional_last_unit_size = False)
    4

    """
    units = nom_opt // unit_size + (nom_opt % unit_size >= threshold * unit_size)

    block_capacity = units * unit_size
    if nom_max % unit_size == 0:
        return block_capacity

    if (nom_max - nom_opt) < unit_size:
        if (
            fractional_last_unit_size
            and ((nom_opt % unit_size) / (nom_max % unit_size)) >= threshold
        ):
            return nom_max
        if nom_max < unit_size:
            return nom_max
        return (nom_opt // unit_size) * unit_size
    return block_capacity


class OptimizationAbstractMixin(OptimizationAbstractMGAMixin):
    """Mixin class for additional optimization methods.

    Class only inherits to [pypsa.optimize.OptimizationAccessor][] and should not be
    used directly.
    """

    _n: Network

    def optimize_transmission_expansion_iteratively(
        self,
        snapshots: Sequence | None = None,
        msq_threshold: float = 0.05,
        min_iterations: int = 1,
        max_iterations: int = 100,
        track_iterations: bool = False,
        line_unit_size: float | None = None,
        link_unit_size: dict | None = None,
        line_threshold: float | None = None,
        link_threshold: dict | None = None,
        fractional_last_unit_size: bool = False,
        **kwargs: Any,
    ) -> tuple[str, str]:
        """Run iterative linear optimization.

        Updating the line parameters for passive AC
        and DC lines. This is helpful when line expansion is enabled. After each
        successful solving, line impedances and line resistance are recalculated
        based on the optimization result. If warmstart is possible, it uses the
        result from the previous iteration to fasten the optimization.

        Parameters
        ----------
        snapshots : list or index slice
            A list of snapshots to optimise, must be a subset of
            n.snapshots, defaults to n.snapshots
        msq_threshold: float, default 0.05
            Maximal mean square difference between optimized line capacity of
            the current and the previous iteration. As soon as this threshold is
            undercut, and the number of iterations is bigger than 'min_iterations'
            the iterative optimization stops
        min_iterations : integer, default 1
            Minimal number of iteration to run regardless whether the msq_threshold
            is already undercut
        max_iterations : integer, default 100
            Maximal number of iterations to run regardless whether msq_threshold
            is already undercut
        track_iterations: bool, default False
            If True, the intermediate branch capacities and values of the
            objective function are recorded for each iteration. The values of
            iteration 0 represent the initial state.
        line_unit_size: float, default None
            The unit size for line components.
            Use None if no discretization is desired.
        link_unit_size: dict-like, default None
            A dictionary containing the unit sizes for link components,
            with carrier names as keys. Use None if no discretization is desired.
        line_threshold: float, default 0.3
            The threshold relative to the unit size for discretizing line components.
        link_threshold: dict-like, default 0.3 per carrier
            The threshold relative to the unit size for discretizing link components.
        fractional_last_unit_size: bool, default False
            Whether only multiples of the unit size or in case of a maximum capacity fractions of unit size is allowed.
        **kwargs
            Keyword arguments of the `n.optimize` function which runs at each iteration

        """
        n = self._n

        n.c.lines.static["carrier"] = n.c.lines.static.bus0.map(
            n.c.buses.static.carrier
        )
        ext_i = n.c.lines.extendables.difference(n.c.lines.inactive_assets)
        typed_i = n.c.lines.static.query('type != ""').index
        ext_untyped_i = ext_i.difference(typed_i)
        ext_typed_i = ext_i.intersection(typed_i)
        base_s_nom = (
            np.sqrt(3)
            * n.c.lines.static["type"].map(n.c.line_types.static.i_nom)
            * n.c.lines.static.bus0.map(n.c.buses.static.v_nom)
        )
        n.c.lines.static.loc[ext_typed_i, "num_parallel"] = (
            n.c.lines.static.s_nom / base_s_nom
        )[ext_typed_i]

        def update_line_params(n: Network, s_nom_prev: float | pd.Series) -> None:
            factor = n.c.lines.static.s_nom_opt / s_nom_prev
            for attr, carrier in (("x", "AC"), ("r", "DC")):  # noqa: B007
                ln_i = n.c.lines.static.query("carrier == @carrier").index.intersection(
                    ext_untyped_i
                )
                n.c.lines.static.loc[ln_i, attr] /= factor[ln_i]
            ln_i = ext_i.intersection(typed_i)
            n.c.lines.static.loc[ln_i, "num_parallel"] = (
                n.c.lines.static.s_nom_opt / base_s_nom
            )[ln_i]

        def msq_diff(n: Network, s_nom_prev: float | pd.Series) -> float:
            lines_err = (
                np.sqrt((s_nom_prev - n.c.lines.static.s_nom_opt).pow(2).mean())
                / n.c.lines.static["s_nom_opt"].mean()
            )
            logger.info(
                "Mean square difference after iteration %s is %s",
                iteration,
                lines_err,
            )
            return lines_err

        def save_optimal_capacities(n: Network, iteration: int, status: str) -> None:
            for c, attr in pd.Series(nominal_attrs)[list(n.branch_components)].items():
                n.c[c].static[f"{attr}_opt_{iteration}"] = n.c[c].static[f"{attr}_opt"]
            setattr(n, f"status_{iteration}", status)
            setattr(n, f"objective_{iteration}", n.objective)
            n.iteration = iteration
            n.c.global_constraints.static = n.c.global_constraints.static.rename(
                columns={"mu": f"mu_{iteration}"}
            )

        def discretize_branch_components(
            n: Network,
            line_unit_size: float | None,
            link_unit_size: dict | None,
            line_threshold: float | None,
            link_threshold: dict | None,
            fractional_last_unit_size: bool = False,
        ) -> None:
            """Discretizes the branch components of a network based on the specified unit sizes and thresholds."""
            # TODO: move default value definition to main function (unnest)
            line_threshold = line_threshold or 0.3
            link_threshold = link_threshold or {}

            if line_unit_size:
                n.c.lines.static["s_nom"] = n.c.lines.static.apply(
                    lambda row: discretized_capacity(
                        nom_opt=row["s_nom_opt"],
                        nom_max=row["s_nom_max"],
                        unit_size=line_unit_size,
                        threshold=line_threshold,
                        fractional_last_unit_size=fractional_last_unit_size,
                    ),
                    axis=1,
                )

            if link_unit_size:
                for carrier in (
                    link_unit_size.keys() & n.c.links.static.carrier.unique()
                ):
                    idx = n.c.links.static.carrier == carrier
                    n.c.links.static.loc[idx, "p_nom"] = n.c.links.static.loc[
                        idx
                    ].apply(
                        lambda row: discretized_capacity(
                            nom_opt=row["p_nom_opt"],
                            nom_max=row["p_nom_max"],
                            unit_size=link_unit_size[carrier],  # noqa: B023
                            threshold=link_threshold.get(carrier, 0.3),  # noqa: B023
                            fractional_last_unit_size=fractional_last_unit_size,
                        ),
                        axis=1,
                    )

        if link_threshold is None:
            link_threshold = {}

        if track_iterations:
            for c, attr in pd.Series(nominal_attrs)[list(n.branch_components)].items():
                n.c[c].static[f"{attr}_opt_0"] = n.c[c].static[f"{attr}"]

        iteration = 1
        diff = msq_threshold
        while diff >= msq_threshold or iteration < min_iterations:
            if iteration > max_iterations:
                logger.info(
                    "Iteration %s beyond max_iterations %s. Stopping ...",
                    iteration,
                    max_iterations,
                )
                break

            s_nom_prev = (
                n.c.lines.static.s_nom_opt.copy()
                if iteration
                else n.c.lines.static.s_nom.copy()
            )
            status, termination_condition = n.optimize(snapshots, **kwargs)
            if status != "ok":
                msg = (
                    f"Optimization failed with status {status} and termination "
                    f"{termination_condition}"
                )
                raise RuntimeError(msg)
            if track_iterations:
                save_optimal_capacities(n, iteration, status)

            update_line_params(n, s_nom_prev)
            diff = msq_diff(n, s_nom_prev)
            iteration += 1

        logger.info(
            "Deleting model instance `n.model` from previour run to reclaim memory."
        )
        del n.model
        gc.collect()

        logger.info(
            "Preparing final iteration with fixed and potentially discretized branches (HVDC links and HVAC lines)."
        )

        link_carriers = {"DC"} if not link_unit_size else link_unit_size.keys() | {"DC"}
        ext_links_to_fix_b = (
            n.c.links.static.p_nom_extendable
            & n.c.links.static.carrier.isin(link_carriers)
        )
        s_nom_orig = n.c.lines.static.s_nom.copy()
        p_nom_orig = n.c.links.static.p_nom.copy()

        n.c.lines.static.loc[ext_i, "s_nom"] = n.c.lines.static.loc[ext_i, "s_nom_opt"]
        n.c.lines.static.loc[ext_i, "s_nom_extendable"] = False

        n.c.links.static.loc[ext_links_to_fix_b, "p_nom"] = n.c.links.static.loc[
            ext_links_to_fix_b, "p_nom_opt"
        ]
        n.c.links.static.loc[ext_links_to_fix_b, "p_nom_extendable"] = False

        discretize_branch_components(
            n,
            line_unit_size,
            link_unit_size,
            line_threshold,
            link_threshold,
            fractional_last_unit_size,
        )

        n.calculate_dependent_values()
        status, condition = n.optimize(snapshots, **kwargs)

        n.c.lines.static.loc[ext_i, "s_nom"] = s_nom_orig.loc[ext_i]
        n.c.lines.static.loc[ext_i, "s_nom_extendable"] = True

        n.c.links.static.loc[ext_links_to_fix_b, "p_nom"] = p_nom_orig.loc[
            ext_links_to_fix_b
        ]
        n.c.links.static.loc[ext_links_to_fix_b, "p_nom_extendable"] = True

        ## add costs of additional infrastructure to objective value of last iteration
        obj_links = (
            n.c.links.static[ext_links_to_fix_b]
            .eval("capital_cost * (p_nom_opt - p_nom_min)")
            .sum()
        )
        obj_lines = n.c.lines.static.eval(
            "capital_cost * (s_nom_opt - s_nom_min)"
        ).sum()
        n._objective += obj_links + obj_lines
        n._objective_constant -= obj_links + obj_lines

        return status, condition

    def optimize_security_constrained(
        self,
        snapshots: Sequence | None = None,
        branch_outages: Sequence | pd.Index | pd.MultiIndex | None = None,
        multi_investment_periods: bool = False,
        model_kwargs: dict | None = None,
        **kwargs: Any,
    ) -> tuple[str, str]:
        """Compute Security-Constrained Linear Optimal Power Flow (SCLOPF).

        This ensures that no branch is overloaded even given the branch outages.

        Parameters
        ----------
        snapshots : list-like, optional
            Set of snapshots to consider in the optimization. The default is None.
        branch_outages : list-like/pandas.Index/pandas.MultiIndex, optional
            Subset of passive branches to consider as possible outages. If a list
            or a pandas.Index is passed, it is assumed to identify lines. If a
            multiindex is passed, its first level has to contain the component names,
            the second the assets. The default None results in all passive branches
            to be considered.
        multi_investment_periods : bool, default False
            Whether to optimise as a single investment period or to optimise in multiple
            investment periods. Then, snapshots should be a ``pd.MultiIndex``.
        model_kwargs: dict
            Keyword arguments used by `linopy.Model`, such as `solver_dir` or `chunk`.
        **kwargs:
            Keyword argument used by `linopy.Model.solve`, such as `solver_name`,
            `problem_fn` or solver options directly passed to the solver.

        """
        if model_kwargs is None:
            model_kwargs = {}

        n = self._n

        all_passive_branches = n.passive_branches().index

        if branch_outages is None:
            branch_outages = all_passive_branches
        elif isinstance(branch_outages, (list | pd.Index)):
            branch_outages = pd.MultiIndex.from_product([("Line",), branch_outages])

            if diff := set(branch_outages) - set(all_passive_branches):
                msg = f"The following passive branches are not in the network: {diff}"
                raise ValueError(msg)

        if not len(all_passive_branches):
            return n.optimize(
                snapshots,
                multi_investment_periods=multi_investment_periods,
                model_kwargs=model_kwargs,
                **kwargs,
            )

        m = n.optimize.create_model(
            snapshots=snapshots,
            multi_investment_periods=multi_investment_periods,
            **model_kwargs,
        )

        for sub_network in n.c.sub_networks.static.obj:
            branches_i = sub_network.branches_i()
            outages = branches_i.intersection(branch_outages)

            if outages.empty:
                continue

            sub_network.calculate_BODF()
            BODF = pd.DataFrame(sub_network.BODF, index=branches_i, columns=branches_i)[
                outages
            ]

            for c_outage, c_affected in product(
                outages.unique(0), branches_i.unique(0)
            ):
                c_outage_ = c_outage + "-outage"
                c_outages = outages.get_loc_level(c_outage)[1]
                flow_outage = m.variables[c_outage + "-s"].loc[:, c_outages]
                flow_outage = flow_outage.rename({"name": c_outage_})

                bodf = BODF.loc[c_affected, c_outage]
                bodf = xr.DataArray(bodf, dims=[c_affected, c_outage_])
                added_flow = flow_outage * bodf

                for bound, kind in product(("lower", "upper"), ("fix", "ext")):
                    constraint = c_affected + "-" + kind + "-s-" + bound
                    if constraint not in m.constraints:
                        continue

                    con = m.constraints[constraint]

                    idx = con.lhs.indexes["name"].intersection(
                        added_flow.indexes[c_affected]
                    )

                    added_flow_aligned = added_flow.sel({c_affected: idx}).rename(
                        {c_affected: "name"}
                    )
                    lhs = con.lhs.sel(name=idx) + added_flow_aligned

                    name = (
                        constraint
                        + f"-security-for-{c_outage_}-in-sub-network-{sub_network.name}"
                    )
                    m.add_constraints(
                        lhs, con.sign.sel(name=idx), con.rhs.sel(name=idx), name=name
                    )

        return n.optimize.solve_model(**kwargs)

    def optimize_with_rolling_horizon(
        self,
        snapshots: Sequence | None = None,
        horizon: int = 100,
        overlap: int = 0,
        **kwargs: Any,
    ) -> Network:
        """Optimizes the network in a rolling horizon fashion.

        Parameters
        ----------
        snapshots : list-like
            Set of snapshots to consider in the optimization. The default is None.
        horizon : int
            Number of snapshots to consider in each iteration. Defaults to 100.
        overlap : int
            Number of snapshots to overlap between two iterations. Defaults to 0.
        **kwargs:
            Keyword argument used by `linopy.Model.solve`, such as `solver_name`,

        """
        n = self._n
        if snapshots is None:
            snapshots = n.snapshots

        if horizon <= overlap:
            msg = "overlap must be smaller than horizon"
            raise ValueError(msg)

        starting_points = range(0, len(snapshots), horizon - overlap)
        for i, start in enumerate(starting_points):
            end = min(len(snapshots), start + horizon)
            sns = snapshots[start:end]
            logger.info(
                "Optimizing network for snapshot horizon [%s:%s] (%s/%s).",
                sns[0],
                sns[-1],
                i + 1,
                len(starting_points),
            )

            if i:
                if not n.c.stores.static.empty:
                    n.c.stores.static.e_initial = n.c.stores.dynamic.e.loc[
                        snapshots[start - 1]
                    ]
                if not n.c.storage_units.static.empty:
                    n.c.storage_units.static.state_of_charge_initial = (
                        n.c.storage_units.dynamic.state_of_charge.loc[
                            snapshots[start - 1]
                        ]
                    )

            status, condition = n.optimize(sns, **kwargs)
            if status != "ok":
                logger.warning(
                    "Optimization failed with status %s and condition %s",
                    status,
                    condition,
                )
        return n

    def optimize_and_run_non_linear_powerflow(
        self,
        snapshots: Sequence | None = None,
        skip_pre: bool = False,
        x_tol: float = 1e-06,
        use_seed: bool = False,
        distribute_slack: bool = False,
        slack_weights: str = "p_set",
        **kwargs: Any,
    ) -> dict:
        """Optimizes the network and then performs a non-linear power flow for all snapshots.

        Parameters
        ----------
        snapshots : Sequence | None, optional
            Set of snapshots to consider in the optimization and power flow.
            If None, uses all snapshots in the network.
        skip_pre : bool, optional
            Skip the preliminary steps of the power flow, by default False.
        x_tol : float, optional
            Power flow convergence tolerance, by default 1e-06.
        use_seed : bool, optional
            Use the last solution as initial guess, by default False.
        distribute_slack : bool, optional
            Distribute slack power across generators, by default False.
        slack_weights : str, optional
            How to distribute slack power, by default 'p_set'.
        **kwargs : Any
            Keyword arguments passed to the optimize function.

        Returns
        -------
        Tuple[str, str, Dict]
            A tuple containing:
            - optimization status
            - optimization condition
            - dictionary of power flow results for all snapshots

        """
        n = self._n
        if snapshots is None:
            snapshots = n.snapshots

        n = self._n

        # Step 1: Optimize the network
        status, condition = n.optimize(snapshots, **kwargs)

        if status != "ok":
            logger.warning(
                "Optimization failed with status %s and condition %s",
                status,
                condition,
            )
            return {"status": status, "terminantion_condition": condition}

        for c in n.one_port_components:
            n.c[c].dynamic["p_set"] = n.c[c].dynamic["p"]
        for c in ("Link",):
            n.c[c].dynamic["p_set"] = n.c[c].dynamic["p0"]

        n.c.generators.static.control = "PV"
        for sub_network in n.c.sub_networks.static.obj:
            n.c.generators.static.loc[sub_network.slack_generator, "control"] = "Slack"
        # Need some PQ buses so that Jacobian doesn't break
        for sub_network in n.c.sub_networks.static.obj:
<<<<<<< HEAD
            generators = sub_network.c.generators.static.index
=======
            generators = sub_network.components.generators.static.index
>>>>>>> 8b701000
            other_generators = generators.difference([sub_network.slack_generator])
            if not other_generators.empty:
                n.c.generators.static.loc[other_generators[0], "control"] = "PQ"

        # Step 2: Perform non-linear power flow for all snapshots
        logger.info("Running non-linear power flow iteratively...")

        # Run non-linear power flow
        res = n.pf(
            snapshots=snapshots,
            skip_pre=skip_pre,
            x_tol=x_tol,
            use_seed=use_seed,
            distribute_slack=distribute_slack,
            slack_weights=slack_weights,
        )

        return dict(status=status, terminantion_condition=condition, **res)<|MERGE_RESOLUTION|>--- conflicted
+++ resolved
@@ -606,11 +606,7 @@
             n.c.generators.static.loc[sub_network.slack_generator, "control"] = "Slack"
         # Need some PQ buses so that Jacobian doesn't break
         for sub_network in n.c.sub_networks.static.obj:
-<<<<<<< HEAD
             generators = sub_network.c.generators.static.index
-=======
-            generators = sub_network.components.generators.static.index
->>>>>>> 8b701000
             other_generators = generators.difference([sub_network.slack_generator])
             if not other_generators.empty:
                 n.c.generators.static.loc[other_generators[0], "control"] = "PQ"
