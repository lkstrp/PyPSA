--- conflicted
+++ resolved
@@ -65,11 +65,7 @@
         elif isinstance(by, pd.Series):
             grouper = by.to_frame()
         elif groupby is False:
-<<<<<<< HEAD
             grouper = pd.DataFrame(index=n.c[c].static.index)
-=======
-            grouper = pd.DataFrame(index=n.components[c].static.index)
->>>>>>> 8b701000
         else:
             grouper = by
 
@@ -194,13 +190,8 @@
             capacity = m.variables[f"{c}-{nominal_attrs[c]}"]
             if include_non_extendable:
                 query = f"~{nominal_attrs[c]}_extendable"
-<<<<<<< HEAD
                 capacity = capacity + n.c[c].static.query(query)["p_nom"]
             costs = n.c[c].static[cost_attribute][capacity.indexes["name"]]
-=======
-                capacity = capacity + n.components[c].static.query(query)["p_nom"]
-            costs = n.components[c].static[cost_attribute][capacity.indexes["name"]]
->>>>>>> 8b701000
             return capacity * costs
 
         return self._aggregate_components(
@@ -251,11 +242,7 @@
             capacity = m.variables[f"{c}-{nominal_attrs[c]}"]
             if include_non_extendable:
                 query = f"~{attr}_extendable"
-<<<<<<< HEAD
                 capacity = capacity + n.c[c].static.query(query)[attr]
-=======
-                capacity = capacity + n.components[c].static.query(query)[attr]
->>>>>>> 8b701000
             efficiency = port_efficiency(n, c, port=port)[capacity.indexes["name"]]
             if not at_port:
                 efficiency = abs(efficiency)
@@ -438,11 +425,7 @@
             efficiency = port_efficiency(n, c, port=port, dynamic=True)
             if isinstance(efficiency, pd.DataFrame):
                 efficiency = efficiency.loc[sns]
-<<<<<<< HEAD
             sign = n.c[c].static.get("sign", 1.0)
-=======
-            sign = n.components[c].static.get("sign", 1.0)
->>>>>>> 8b701000
             weights = n.snapshot_weightings.generators.loc[sns]
             coeffs = DataArray(efficiency * sign)
             if kind == "supply":
@@ -581,11 +564,7 @@
             attr = nominal_attrs[c]
             capacity = (
                 n.model.variables[f"{c}-{attr}"]
-<<<<<<< HEAD
                 + n.c[c].static.query(f"~{attr}_extendable")[attr]
-=======
-                + n.components[c].static.query(f"~{attr}_extendable")[attr]
->>>>>>> 8b701000
             )
             idx = capacity.indexes["name"]
             operation = self._get_operational_variable(c).loc[:, idx]
