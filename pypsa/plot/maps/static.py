--- conflicted
+++ resolved
@@ -17,10 +17,6 @@
 from matplotlib.patches import Circle, FancyArrow, Patch, Polygon, Wedge
 
 from pypsa.common import _convert_to_series, deprecated_kwargs
-<<<<<<< HEAD
-from pypsa.components.components import Components
-=======
->>>>>>> cf5acda5
 from pypsa.constants import DEFAULT_EPSG
 from pypsa.geo import (
     compute_bbox,
