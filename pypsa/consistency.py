"""Consistency check functions for PyPSA networks.

Mainly used in the `Network.consistency_check()` method.
"""

from __future__ import annotations

import logging
from typing import TYPE_CHECKING, Any

import numpy as np
import pandas as pd

from pypsa._options import options
from pypsa.constants import RE_PORTS_FILTER
from pypsa.guards import _consistency_check_guard
from pypsa.network.abstract import _NetworkABC

if TYPE_CHECKING:
<<<<<<< HEAD
    from pypsa.typing import NetworkType


if TYPE_CHECKING:
    from collections.abc import Callable, Sequence
=======
    from collections.abc import Sequence
>>>>>>> a7e73baa

    from pypsa import Network
    from pypsa.components import Components
    from pypsa.type_utils import NetworkType

logger = logging.getLogger(__name__)


class ConsistencyError(ValueError):
    """Error raised when a consistency check fails."""


def _bus_columns(df: pd.DataFrame) -> pd.Index:
    return df.columns[df.columns.str.contains(RE_PORTS_FILTER)]


def _log_or_raise(strict: bool, message: str, *args: Any) -> None:
    formatted_message = message % args if args else message
    if strict:
        raise ConsistencyError(formatted_message)
    logger.warning(message, *args)


def check_for_unknown_buses(
    n: NetworkType, component: Components, strict: bool = False
) -> None:
    """Check if buses are attached to component but are not defined in the network.

    Activate strict mode in general consistency check by passing `['unknown_buses']` to
    the `strict` argument.

    Parameters
    ----------
    n : pypsa.Network
        The network to check.
    component : pypsa.Component
        The component to check.
    strict : bool, optional
        If True, raise an error instead of logging a warning.

    See Also
    --------
    [pypsa.Network.consistency_check][] : General consistency check method, which runs
    all consistency checks.

    """
    for attr in _bus_columns(component.static):
        missing = ~component.static[attr].astype(str).isin(n.c.buses.component_names)
        # if bus2, bus3... contain empty strings do not warn
        if component.name in n.branch_components and int(attr[-1]) > 1:
            missing &= component.static[attr] != ""
        if missing.any():
            _log_or_raise(
                strict,
                "The following %s have buses which are not defined:\n%s",
                component.list_name,
                component.static.index[missing],
            )


def check_for_disconnected_buses(n: NetworkType, strict: bool = False) -> None:
    """Check if network has buses that are not connected to any component.

    Activate strict mode in general consistency check by passing `['disconnected_buses']`
    the `strict` argument.

    Parameters
    ----------
    n : pypsa.Network
        The network to check.
    strict : bool, optional
        If True, raise an error instead of logging a warning.

    See Also
    --------
    [pypsa.Network.consistency_check][] : General consistency check method, which runs
    all consistency checks.

    """
    connected_buses = set()
    for component in n.iterate_components():
        for attr in _bus_columns(component.static):
            connected_buses.update(component.static[attr])

    disconnected_buses = set(n.c.buses.component_names) - connected_buses
    if disconnected_buses:
        _log_or_raise(
            strict,
            "The following buses have no attached components, which can break the lopf: %s",
            disconnected_buses,
        )


def check_for_unknown_carriers(
    n: NetworkType, component: Components, strict: bool = False
) -> None:
    """Check if carriers are attached to component but are not defined in the network.

    Activate strict mode in general consistency check by passing `['unknown_carriers']`
    the `strict` argument.

    Parameters
    ----------
    n : pypsa.Network
        The network to check.
    component : pypsa.Component
        The component to check.
    strict : bool, optional
        If True, raise an error instead of logging a warning.

    See Also
    --------
    [pypsa.Network.consistency_check][] : General consistency check method, which runs
    all consistency checks.


    """
    if "carrier" in component.static.columns:
        missing = (
            ~component.static["carrier"].isin(n.c.carriers.component_names)
            & component.static["carrier"].notna()
            & (component.static["carrier"] != "")
        )
        if missing.any():
            _log_or_raise(
                strict,
                "The following %s have carriers which are not defined:\n%s",
                component.list_name,
                component.static.index[missing],
            )


def check_for_zero_impedances(
    n: NetworkType, component: Components, strict: bool = False
) -> None:
    """Check if component has zero impedances. Only checks passive branch components.

    Activate strict mode in general consistency check by passing `['zero_impedances']`
    the `strict` argument.

    Parameters
    ----------
    n : pypsa.Network
        The network to check.
    component : pypsa.Component
        The component to check.
    strict : bool, optional
        If True, raise an error instead of logging a warning.


    See Also
    --------
    [pypsa.Network.consistency_check][] : General consistency check method, which runs
    all consistency checks.


    """
    if component.name in n.passive_branch_components:
        for attr in ["x", "r"]:
            bad = component.static[attr] == 0
            if bad.any():
                _log_or_raise(
                    strict,
                    "The following %s have zero %s, which could break the linear load flow:\n%s",
                    component.list_name,
                    attr,
                    component.static.index[bad],
                )


def check_for_zero_s_nom(component: Components, strict: bool = False) -> None:
    """Check if component has zero s_nom. Only checks transformers.

    Activate strict mode in general consistency check by passing `['zero_s_nom']` to
    the `strict` argument.

    Parameters
    ----------
    component : pypsa.Component
        The component to check.
    strict : bool, optional
        If True, raise an error instead of logging a warning.

    See Also
    --------
    [pypsa.Network.consistency_check][] : General consistency check method, which runs
    all consistency checks.

    """
    if component.name in {"Transformer"}:
        bad = component.static["s_nom"] == 0
        if bad.any():
            _log_or_raise(
                strict,
                "The following %s have zero s_nom, which is used to define the "
                "impedance and will thus break the load flow:\n%s",
                component.list_name,
                component.static.index[bad],
            )


def check_time_series(
    n: NetworkType, component: Components, strict: bool = False
) -> None:
    """Check if time series of component are aligned with network snapshots.

    Activate strict mode in general consistency check by passing `['time_series']` to
    the `strict` argument.

    Parameters
    ----------
    n : pypsa.Network
        The network to check.
    component : pypsa.Component
        The component to check.
    strict : bool, optional
        If True, raise an error instead of logging a warning.

    See Also
    --------
    [pypsa.Network.consistency_check][] : General consistency check method, which runs
    all consistency checks.


    """
    for attr in component.attrs.index[component.attrs.varying & component.attrs.static]:
        attr_df = component.dynamic[attr]

        diff = attr_df.columns.difference(component.static.index)
        if len(diff):
            _log_or_raise(
                strict,
                "The following %s have time series defined for attribute %s in n.%s_t, "
                "but are not defined in n.%s:\n%s",
                component.list_name,
                attr,
                component.list_name,
                component.list_name,
                diff,
            )

        if not n.snapshots.equals(attr_df.index):
            _log_or_raise(
                strict,
                "The index of the time-dependent Dataframe for attribute %s of n.%s_t "
                "is not aligned with network snapshots",
                attr,
                component.list_name,
            )


def check_static_power_attributes(
    n: NetworkType, component: Components, strict: bool = False
) -> None:
    """Check static attrs p_now, s_nom, e_nom in any component.

    Activate strict mode in general consistency check by passing `['static_power_attrs']`
    the `strict` argument.

    Parameters
    ----------
    n : pypsa.Network
        The network to check.
    component : pypsa.Component
        The component to check.
    strict : bool, optional
        If True, raise an error instead of logging a warning.

    See Also
    --------
    [pypsa.Network.consistency_check][] : General consistency check method, which runs
    all consistency checks.


    """
    static_attrs = ["p_nom", "s_nom", "e_nom"]
    if component.name in n.all_components - {"TransformerType"}:
        static_attr = component.attrs.query("static").index.intersection(static_attrs)
        if len(static_attr):
            attr = static_attr[0]
            bad = component.static[attr + "_max"] < component.static[attr + "_min"]
            if bad.any():
                _log_or_raise(
                    strict,
                    "The following %s have smaller maximum than minimum expansion "
                    "limit which can lead to infeasibility:\n%s",
                    component.list_name,
                    component.static.index[bad],
                )

            attr = static_attr[0]
            for col in [attr + "_min", attr + "_max"]:
                if (
                    component.static[col][component.static[attr + "_extendable"]]
                    .isna()
                    .any()
                ):
                    _log_or_raise(
                        strict,
                        "Encountered nan's in column %s of component '%s'.",
                        col,
                        component.name,
                    )


def check_time_series_power_attributes(
    n: NetworkType, component: Components, strict: bool = False
) -> None:
    """Check `p_max_pu` and `e_max_pu` nan and infinite values in time series.

    Activate strict mode in general consistency check by passing `['time_series_power_attrs']`
    the `strict` argument.

    Parameters
    ----------
    n : pypsa.Network
        The network to check.
    component : pypsa.Component
        The component to check.
    strict : bool, optional
        If True, raise an error instead of logging a warning.

    See Also
    --------
    [pypsa.Network.consistency_check][] : General consistency check method, which runs
    all consistency checks.

    """
    varying_attrs = ["p_max_pu", "e_max_pu"]
    if component.name in n.all_components - {"TransformerType"}:
        varying_attr = component.attrs.query("varying").index.intersection(
            varying_attrs
        )

        if len(varying_attr):
            attr = varying_attr[0][0]
            max_pu = n.get_switchable_as_dense(component.name, attr + "_max_pu")
            min_pu = n.get_switchable_as_dense(component.name, attr + "_min_pu")

            # check for NaN values:
            if max_pu.isna().to_numpy().any():
                for col in max_pu.columns[max_pu.isna().any()]:
                    _log_or_raise(
                        strict,
                        "The attribute %s_max_pu of element %s of %s has NaN "
                        "values for the following snapshots:\n%s",
                        attr,
                        col,
                        component.list_name,
                        max_pu.index[max_pu[col].isna()],
                    )
            if min_pu.isna().to_numpy().any():
                for col in min_pu.columns[min_pu.isna().any()]:
                    _log_or_raise(
                        strict,
                        "The attribute %s_min_pu of element %s of %s has NaN "
                        "values for the following snapshots:\n%s",
                        attr,
                        col,
                        component.list_name,
                        min_pu.index[min_pu[col].isna()],
                    )

            # check for infinite values
            if np.isinf(max_pu).to_numpy().any():
                for col in max_pu.columns[np.isinf(max_pu).any()]:
                    _log_or_raise(
                        strict,
                        "The attribute %s_max_pu of element %s of %s has infinite"
                        " values for the following snapshots:\n%s",
                        attr,
                        col,
                        component.list_name,
                        max_pu.index[np.isinf(max_pu[col])],
                    )
            if np.isinf(min_pu).to_numpy().any():
                for col in min_pu.columns[np.isinf(min_pu).any()]:
                    _log_or_raise(
                        strict,
                        "The attribute %s_min_pu of element %s of %s has infinite"
                        " values for the following snapshots:\n%s",
                        attr,
                        col,
                        component.list_name,
                        min_pu.index[np.isinf(min_pu[col])],
                    )

            diff = max_pu - min_pu
            diff = diff[diff < 0].dropna(axis=1, how="all")
            for col in diff.columns:
                _log_or_raise(
                    strict,
                    "The element %s of %s has a smaller maximum than minimum operational"
                    " limit which can lead to infeasibility for the following snapshots:\n%s",
                    col,
                    component.list_name,
                    diff[col].dropna().index,
                )


def check_assets(n: NetworkType, component: Components, strict: bool = False) -> None:
    """Check if assets are only committable or extendable, but not both.

    Activate strict mode in general consistency check by passing `['assets']` to the
    `strict` argument.

    Parameters
    ----------
    n : pypsa.Network
        The network to check.
    component : pypsa.Component
        The component to check.
    strict : bool, optional
        If True, raise an error instead of logging a warning.

    See Also
    --------
    [pypsa.Network.consistency_check][] : General consistency check method, which runs
    all consistency checks.


    """
    if component.name in {"Generator", "Link"}:
        committables = component.committables
        extendables = component.extendables
        intersection = committables.intersection(extendables)
        if not intersection.empty:
            _log_or_raise(
                strict,
                "Assets can only be committable or extendable."
                " Found assets in component %s which are both:\n\n\t%s",
                component.name,
                ", ".join(intersection),
            )


def check_generators(component: Components, strict: bool = False) -> None:
    """Check the consistency of generator attributes before the simulation.

    This function performs the following checks on generator components:
    1. Ensures that committable generators are not both up and down before the simulation.
    2. Verifies that the minimum total energy to be produced (e_sum_min) is not greater than the maximum total energy to be produced (e_sum_max).

    Activate strict mode in general consistency check by passing `['generators']` to the
    the `strict` argument.

    Parameters
    ----------
    component : Component
        The generator component to be checked.
    strict : bool, optional
        If True, raise an error instead of logging a warning.



    See Also
    --------
    [pypsa.Network.consistency_check][] : General consistency check method, which runs
    all consistency checks.


    """
    if component.name in {"Generator"}:
        bad_uc_gens = component.static.index[
            component.static.committable
            & (component.static.up_time_before > 0)
            & (component.static.down_time_before > 0)
        ]
        if not bad_uc_gens.empty:
            _log_or_raise(
                strict,
                "The following committable generators were both"
                " up and down before the simulation: %s. This could cause an infeasibility.",
                bad_uc_gens,
            )

        bad_e_sum_gens = component.static.index[
            component.static.e_sum_min > component.static.e_sum_max
        ]
        if not bad_e_sum_gens.empty:
            _log_or_raise(
                strict,
                "The following generators have e_sum_min > e_sum_max,"
                " which can lead to infeasibility:\n%s.",
                bad_e_sum_gens,
            )


def check_dtypes_(component: Components, strict: bool = False) -> None:
    """Check if the dtypes of the attributes in the component are as expected.

    Activate strict mode in general consistency check by passing `['dtypes']` to the
    `strict` argument.

    Parameters
    ----------
    component : pypsa.Component
        The component to check.
    strict : bool, optional
        If True, raise an error instead of logging a warning.

    See Also
    --------
    [pypsa.Network.consistency_check][] : General consistency check method, which runs
    all consistency checks.


    """
    dtypes_soll = component.attrs.loc[component.attrs["static"], "dtype"].drop("name")
    unmatched = component.static.dtypes[dtypes_soll.index] != dtypes_soll

    if unmatched.any():
        _log_or_raise(
            strict,
            "The following attributes of the dataframe %s have"
            " the wrong dtype:\n%s\nThey are:\n%s\nbut should be:\n%s",
            component.list_name,
            unmatched.index[unmatched],
            component.static.dtypes[dtypes_soll.index[unmatched]],
            dtypes_soll[unmatched],
        )

    # now check varying attributes

    types_soll = component.attrs.loc[component.attrs["varying"], ["typ", "dtype"]]

    for attr, typ, dtype in types_soll.itertuples():
        if component.dynamic[attr].empty:
            continue

        unmatched = component.dynamic[attr].dtypes != dtype

        if unmatched.any():
            _log_or_raise(
                strict,
                "The following columns of time-varying attribute %s in %s_t"
                " have the wrong dtype:\n%s\nThey are:\n%s\nbut should be:\n%s",
                attr,
                component.list_name,
                unmatched.index[unmatched],
                component.dynamic[attr].dtypes[unmatched],
                typ,
            )


def check_investment_periods(n: NetworkType, strict: bool = False) -> None:
    """Check if investment periods are aligned with snapshots.

    Activate strict mode in general consistency check by passing `['investment_periods']`
    to the `strict` argument.

    Parameters
    ----------
    n : pypsa.Network
        The network to check.
    strict : bool, optional
        If True, raise an error instead of logging a warning.

    See Also
    --------
    [pypsa.Network.consistency_check][] : General consistency check method, which can be
                                      runs all consistency checks.


    """
    constraint_periods = set(n.global_constraints.investment_period.dropna().unique())
    if isinstance(n.snapshots, pd.MultiIndex):
        if not constraint_periods.issubset(n.snapshots.unique("period")):
            msg = (
                "The global constraints contain investment periods which "
                "are not in the set of optimized snapshots."
            )
            if strict:
                raise ValueError(msg)
            _log_or_raise(strict, msg)
    elif constraint_periods:
        msg = (
            "The global constraints contain investment periods but "
            "snapshots are not multi-indexed."
        )
        if strict:
            raise ValueError(msg)
        _log_or_raise(strict, msg)


def check_shapes(n: NetworkType, strict: bool = False) -> None:
    """Check if shapes are aligned with related components.

    Activate strict mode in general consistency check by passing `['shapes']` to the
    `strict` argument.

    Parameters
    ----------
    n : pypsa.Network
        The network to check.
    strict : bool, optional
        If True, raise an error instead of logging a warning.

    See Also
    --------
    [pypsa.Network.consistency_check][] : General consistency check method, which runs
    all consistency checks.


    """
    shape_components = n.shapes.component.unique()
    for c in set(shape_components) & set(n.all_components):
        geos = n.shapes.query("component == @c")
        not_included = geos.index[~geos.idx.isin(n.static(c).index)]

        if not not_included.empty:
            _log_or_raise(
                strict,
                "The following shapes are related to component %s and"
                " have idx values that are not included in the component's index:\n%s",
                c,
                not_included,
            )


def check_nans_for_component_default_attrs(
    n: NetworkType, component: Components, strict: bool = False
) -> None:
    """Check for missing values in component attributes.

    Activate strict mode in general consistency check by passing `['nans_for_component_default_attrs']`
    the `strict` argument.

    Checks for all attributes if they are nan but have a default value, which is not
     nan.

    Parameters
    ----------
    n : pypsa.Network
        The network to check.
    component : pypsa.Component
        The component to check.
    strict : bool, optional
        If True, raise an error instead of logging a warning.

    See Also
    --------
    [pypsa.Network.consistency_check][] : General consistency check method, which runs
    all consistency checks.

    """
    # Get non-NA and not-empty default attributes for the current component
    default = n.component_attrs[component.name]["default"]
    not_null_component_attrs = n.component_attrs[component.name][
        default.notna() & default.ne("")
    ].index

    # Remove attributes that are not in the component's static data
    relevant_static_df = component.static[
        list(set(component.static.columns).intersection(not_null_component_attrs))
    ]

    # Run the check for nan values on relevant static data
    if (isna := relevant_static_df.isna().any()).any():
        nan_cols = relevant_static_df.columns[isna]
        _log_or_raise(
            strict,
            "Encountered nan's in static data for columns %s of component '%s'.",
            nan_cols.to_list(),
            component.name,
        )

    # Remove attributes that are not in the component's time series data (if
    # there is any)
    relevant_series_dfs = {
        key: value
        for key, value in component.dynamic.items()
        if key in not_null_component_attrs and not value.empty
    }

    # Run the check for nan values on relevant data
    for key, values_df in relevant_series_dfs.items():
        if (isna := values_df.isna().any()).any():
            nan_cols = values_df.columns[isna]
            _log_or_raise(
                strict,
                "Encountered nan's in varying data '%s' for columns %s of component '%s'.",
                key,
                nan_cols.to_list(),
                component.name,
            )


def check_for_missing_carrier_colors(n: Network, strict: bool = False) -> None:
    """Check if carriers are missing colors.

    Parameters
    ----------
    n : pypsa.Network
        The network to check.
    strict : bool, optional
        If True, raise an error instead of logging a warning.

    """
    missing_colors = n.carriers[n.carriers.color.isna() | n.carriers.color.eq("")]
    if not missing_colors.empty:
        _log_or_raise(
            strict,
            "The following carriers are missing colors:\n%s",
            missing_colors.index,
        )


class NetworkConsistencyMixin(_NetworkABC):
    """Mixin class for network consistency checks.

    Class only inherits to [pypsa.Network][] and should not be used directly.
    All attributes and methods can be used within any Network instance.
    """

    def consistency_check(
        self, check_dtypes: bool = False, strict: Sequence | None = None
    ) -> None:
        """Check network for consistency.

        Runs a series of checks on the network to ensure that it is consistent, e.g. that
        all components are connected to existing buses and that no impedances are singular.

        Parameters
        ----------
        check_dtypes : bool, optional
            If True, check the dtypes of the attributes in the components.
        strict : list, optional
            If some checks should raise an error instead of logging a warning, pass a list
            of strings with the names of the checks to be strict about. If 'all' is passed,
            all checks will be strict. The default is no strict checks.

        Raises
        ------
        ConsistencyError : If any of the checks fail and strict mode is activated.

        See Also
        --------
        [pypsa.consistency.check_for_unknown_buses][] : Check if buses are attached to component but are not defined in the network.
        [pypsa.consistency.check_for_disconnected_buses][] : Check if network has buses that are not connected to any component.
        [pypsa.consistency.check_for_unknown_carriers][] : Check if carriers are attached to
            component but are not defined in the network.
        [pypsa.consistency.check_for_zero_impedances][] : Check if component has zero
            impedances. Only checks passive branch components.
        [pypsa.consistency.check_for_zero_s_nom][] : Check if component has zero s_nom. Only
            checks transformers.
        [pypsa.consistency.check_time_series][] : Check if time series of component are
            aligned with network snapshots.
        [pypsa.consistency.check_static_power_attributes][] : Check static attrs p_now, s_nom,
            e_nom in any component.
        [pypsa.consistency.check_time_series_power_attributes][] : Check `p_max_pu` and
            `e_max_pu` nan and infinite values in time series.
        [pypsa.consistency.check_assets][] : Check if assets are only committable or
            extendable, but not both.
        [pypsa.consistency.check_generators][] : Check the consistency of generator attributes
            before the simulation.
        [pypsa.consistency.check_dtypes_][] : Check if the dtypes of the attributes in the
            component are as expected.
        [pypsa.consistency.check_investment_periods][] : Check if investment periods are aligned
            with snapshots.
        [pypsa.consistency.check_shapes][] : Check if shapes are aligned with related components.
        [pypsa.consistency.check_nans_for_component_default_attrs][] : Check for missing values
            in component attributes.
        [pypsa.consistency.check_scenarios_sum_to_one][] : Check if scenarios probabilities sum to 1.
        [pypsa.consistency.check_scenario_invariant_attributes][] : Check if certain component attributes are invariant across scenarios.
        [pypsa.consistency.check_line_types_consistency][] : Check if line_types are identical across scenarios.
        [pypsa.consistency.check_stochastic_slack_bus_consistency][] : Check if same slack bus is chosen across scenarios.

        """
        if strict is None:
            strict = []

        strict_options = [
            "unknown_buses",
            "unknown_carriers",
            "time_series",
            "static_power_attrs",
            "time_series_power_attrs",
            "nans_for_component_default_attrs",
            "zero_impedances",
            "zero_s_nom",
            "assets",
            "generators",
            "disconnected_buses",
            "investment_periods",
            "shapes",
            "dtypes",
            "scenarios_sum",
            "scenario_invariant_attrs",
            "line_types",
            "slack_bus_consistency",
        ]

        if "all" in strict:
            strict = strict_options
        if not all(s in strict_options for s in strict):
            msg = (
                f"Invalid strict option(s) {set(strict) - set(strict_options)}. "
                f"Valid options are {strict_options}. Please check the documentation for "
                "more details on them."
            )
            raise ValueError(msg)

        self.calculate_dependent_values()

        # TODO: Check for bidirectional links with efficiency < 1.
        # TODO: Warn if any ramp limits are 0.

        # Per component checks
        for c in self.iterate_components():
            # Checks all components
            check_for_unknown_buses(self, c, "unknown_buses" in strict)
            check_for_unknown_carriers(self, c, "unkown_carriers" in strict)
            check_time_series(self, c, "time_series" in strict)
            check_static_power_attributes(self, c, "static_power_attrs" in strict)
            check_time_series_power_attributes(
                self, c, "time_series_power_attrs" in strict
            )
            check_nans_for_component_default_attrs(
                self, c, "nans_for_component_default_attrs" in strict
            )
            # Checks passive_branch_components
            check_for_zero_impedances(self, c, "zero_impedances" in strict)
            # Checks transformers
            check_for_zero_s_nom(c, "zero_s_nom" in strict)
            # Checks generators and links
            check_assets(self, c, "assets" in strict)
            # Checks generators
            check_generators(c, "generators" in strict)

            if check_dtypes:
                check_dtypes_(c, "dtypes" in strict)

        # Combined checks
        check_for_disconnected_buses(self, "disconnected_buses" in strict)
        check_investment_periods(self, "investment_periods" in strict)
        check_shapes(self, "shapes" in strict)
        check_scenarios_sum_to_one(self, "scenarios_sum" in strict)
        check_scenario_invariant_attributes(self, "scenario_invariant_attrs" in strict)
        check_line_types_consistency(self, "line_types" in strict)
        check_stochastic_slack_bus_consistency(self, "slack_bus_consistency" in strict)

        # Optional runtime verification
        if options.debug.runtime_verification:
            _consistency_check_guard(self)

    def consistency_check_plots(self, strict: Sequence | None = None) -> None:
        """Check network for consistency for plotting functions.

        Parameters
        ----------
        strict : list, optional
            If some checks should raise an error instead of logging a warning, pass a list
            of strings with the names of the checks to be strict about. If 'all' is passed,
            all checks will be strict. The default is no strict checks.


        See Also
        --------
        [pypsa.Network.consistency_check][] : General consistency check method, which can be
            runs all consistency checks.
        [pypsa.consistency.check_for_unknown_buses][] : Check if buses are attached to
            component but are not defined in the network.
        [pypsa.consistency.check_for_unknown_carriers][] : Check if carriers are attached to
            component but are not defined in the network.

        """
        if strict is None:
            strict = []

        strict_options = ["unknown_carriers", "missing_carrier_colors"]

        if "all" in strict:
            strict = strict_options

        if not all(s in strict_options for s in strict):
            msg = (
                f"Invalid strict option(s) {set(strict) - set(strict_options)}. "
                f"Valid options are {strict_options}. Please check the documentation for "
                "more details on them."
            )
            raise ValueError(msg)

        for c in self.iterate_components():
            check_for_unknown_carriers(self, c, strict="unknown_carriers" in strict)
        check_for_missing_carrier_colors(
            self,  # type: ignore
            strict="missing_carrier_colors" in strict,
        )


def check_scenarios_sum_to_one(n: NetworkType, strict: bool = False) -> None:
    """Check if scenarios probabilities sum to 1.

    This check verifies that scenario probabilities have not been modified after
    initialization to break the constraint that they must sum to 1.

    Activate strict mode in general consistency check by passing `['scenarios_sum']`
    to the `strict` argument.

    Parameters
    ----------
    n : pypsa.Network
        The network to check.
    strict : bool, optional
        If True, raise an error instead of logging a warning.

    See Also
    --------
    [pypsa.Network.consistency_check][] : General consistency check method, which runs
    all consistency checks.

    """
    if n.has_scenarios:
        total_weight = n.scenario_weightings["weight"].sum()

        if not np.isclose(total_weight, 1.0, rtol=1e-10, atol=1e-10):
            _log_or_raise(
                strict,
                "Scenario probabilities must sum to 1.0 (got %.10g). "
                "This may indicate scenarios were modified after initialization.",
                total_weight,
            )


def check_scenario_invariant_attributes(n: NetworkType, strict: bool = False) -> None:
    """Check if invariant component attributes are not changed across scenarios.

    There are some component attributes that must remain the same across scenarios.
    These attributes define the topology of the network or the mathematical structure.
    We raise an error if user attemps to modify them across scenarios.
    Any difference in values (including NaN vs non-NaN) will trigger an error.

    Parameters
    ----------
    n : pypsa.Network
        The network to check.
    strict : bool, optional
        If True, raise an error instead of logging a warning.

    See Also
    --------
    [pypsa.Network.consistency_check][] : General consistency check method, which runs
    all consistency checks.

    """
    # This test is for stochastic networks only
    if not n.has_scenarios:
        return

    # Attributes that must be identical across all scenarios
    INVARIANT_ATTRS = {
        "name",
        "bus",
        # "control" is excluded - different buses can have different control types across scenarios
        # but we ensure consistent slack bus selection separately
        "type",
        "p_nom_extendable",  # changes mathematical problem
        "committable",  # changes mathematical problem
        "sign",
        "carrier",
        "weight",
        "p_nom_opt",  # optimization result
        "build_year",
        "lifetime",
        "active",  # theoretically can be different, but problematic with "Line"
    }

    for component in n.iterate_components():
        if component.static.index.nlevels < 2:
            continue  # No scenario dimension

        # Get attributes that exist for this component and are in invariant list
        component_invariant_attrs = INVARIANT_ATTRS.intersection(
            component.static.columns
        )

        if not component_invariant_attrs:
            continue

        # Group by component name (second level of MultiIndex) and check for differences
        grouped = component.static.groupby(level=1)  # Group by component name

        for attr in component_invariant_attrs:
            for comp_name, group in grouped:
                # Check if all scenarios have the same value for this attribute
                unique_values = group[attr].unique()

                # If there's more than one unique value, it's an error - no exceptions
                if len(unique_values) > 1:
                    scenarios_with_diff = (
                        group[group[attr] != group[attr].iloc[0]]
                        .index.get_level_values(0)
                        .tolist()
                    )
                    _log_or_raise(
                        True,
                        "Component '%s' of type '%s' has attribute '%s' that varies across scenarios. "
                        "This attribute must be identical across all scenarios. "
                        "Scenarios with different values: %s. Values: %s",
                        comp_name,
                        component.name,
                        attr,
                        scenarios_with_diff,
                        group[attr].to_dict(),
                    )


def check_line_types_consistency(n: NetworkType, strict: bool = False) -> None:
    """Check that line_types are identical across all scenarios.

    In stochastic networks, line_types must be identical across all scenarios

    Parameters
    ----------
    n : pypsa.Network
        The network to check.
    strict : bool, optional
        If True, raise an error instead of logging a warning.

    See Also
    --------
    [pypsa.Network.consistency_check][] : General consistency check method, which runs
    all consistency checks.

    """
    if not n.has_scenarios:
        return

    # Check line_types consistency across scenarios
    if not n.line_types.empty and len(n.scenarios) > 1:
        # Get reference line_types from first scenario
        reference_scenario = n.scenarios[0]
        reference_line_types = n.line_types.xs(reference_scenario, level="scenario")

        # Check each other scenario
        for scenario in n.scenarios[1:]:
            scenario_line_types = n.line_types.xs(scenario, level="scenario")

            # Check if DataFrames are equal
            if not reference_line_types.equals(scenario_line_types):
                _log_or_raise(
                    strict,
                    "line_types must be identical across all scenarios. "
                    "Found differences between scenario '%s' and '%s'. "
                    "line_types define physical characteristics and cannot vary across scenarios.",
                    reference_scenario,
                    scenario,
                )


def check_stochastic_slack_bus_consistency(
    n: NetworkType, strict: bool = False
) -> None:
    """Check that the same bus is chosen as slack across all scenarios in stochastic networks.

    Ensure that the same bus is consistently chosen as the slack bus
    to maintain mathematical consistency of the optimization problem.

    Parameters
    ----------
    n : pypsa.Network
        The network to check.
    strict : bool, optional
        If True, raise an error instead of logging a warning.

    See Also
    --------
    [pypsa.Network.consistency_check][] : General consistency check method, which runs
    all consistency checks.

    """
    # This test is for stochastic networks only
    if not n.has_scenarios:
        return

    # Check that each sub-network has the same slack bus across all scenarios
    if n.has_scenarios and "control" in n.buses.columns:
        # Extract slack buses for each scenario
        slack_buses_by_scenario = {}

        for scenario in n.scenarios:
            if n.buses.index.nlevels > 1:
                # MultiIndex case (stochastic network)
                scenario_buses = n.buses.xs(scenario, level="scenario")
                slack_buses = scenario_buses[scenario_buses.control == "Slack"]
                slack_buses_by_scenario[scenario] = set(slack_buses.index)
            else:
                # Single scenario case, shouldn't reach here for stochastic networks
                slack_buses = n.buses[n.buses.control == "Slack"]
                slack_buses_by_scenario[scenario] = set(slack_buses.index)

        # Compare slack buses across scenarios
        if len(slack_buses_by_scenario) > 1:
            scenarios = list(slack_buses_by_scenario.keys())
            reference_slack_buses = slack_buses_by_scenario[scenarios[0]]

            for scenario in scenarios[1:]:
                current_slack_buses = slack_buses_by_scenario[scenario]
                if reference_slack_buses != current_slack_buses:
                    _log_or_raise(
                        strict,
                        "Different slack buses found across scenarios. "
                        "This can cause mathematical inconsistency in stochastic optimization. "
                        "Reference scenario '%s' has slack buses %s, "
                        "but scenario '%s' has slack buses %s",
                        scenarios[0],
                        reference_slack_buses,
                        scenario,
                        current_slack_buses,
                    )<|MERGE_RESOLUTION|>--- conflicted
+++ resolved
@@ -17,15 +17,7 @@
 from pypsa.network.abstract import _NetworkABC
 
 if TYPE_CHECKING:
-<<<<<<< HEAD
-    from pypsa.typing import NetworkType
-
-
-if TYPE_CHECKING:
-    from collections.abc import Callable, Sequence
-=======
     from collections.abc import Sequence
->>>>>>> a7e73baa
 
     from pypsa import Network
     from pypsa.components import Components
