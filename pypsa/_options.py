--- conflicted
+++ resolved
@@ -358,11 +358,9 @@
         api.legacy_components:
             Default: True
             Description: WARNING: Experimental feature. Not all PyPSA functionality is supported yet. Use legacy components API for backwards compatibility to PyPSA versions prior to 1.0.0. It is still recommended to use the new API and not to rely on the legacy API. This option will be removed with PyPSA 2.0.0.
-<<<<<<< HEAD
         debug.runtime_verification:
             Default: False
             Description: Enable runtime verification of PyPSA's internal state. This is useful for debugging and development purposes. This will lead to overhead in performance and should not be used in production.
-=======
         general.allow_network_requests:
             Default: True
             Description: Allow PyPSA to make network requests. When False, all network requests (such as checking for version updates) are disabled. This may be needed in restricted environments, offline usage, or for security/privacy reasons. This only controls PyPSA's own network requests, dependencies may still make network requests independently.
@@ -372,7 +370,6 @@
         params.statistics.nice_names:
             Default: True
             Description: Default value for the 'nice_names' parameter in statistics module.
->>>>>>> a7d8ab48
         ...
 
         """
