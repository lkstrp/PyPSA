--- conflicted
+++ resolved
@@ -3,15 +3,9 @@
 from __future__ import annotations
 
 from collections.abc import Sequence
-<<<<<<< HEAD
-
-import pandas as pd
-import xarray as xr
-=======
 from typing import TYPE_CHECKING, Any
 
 import pandas as pd
->>>>>>> 6c5c505c
 
 from pypsa.components._types._patch import patch_add_docstring
 from pypsa.components.components import Components
@@ -58,12 +52,7 @@
         index: pd.Index | None = None,
         attr: str | None = None,
     ) -> tuple[xr.DataArray, xr.DataArray]:
-<<<<<<< HEAD
-        """
-        Get per unit bounds for generators.
-=======
         """Get per unit bounds for generators.
->>>>>>> 6c5c505c
 
         Parameters
         ----------
@@ -83,9 +72,6 @@
         min_pu = self.as_xarray("p_min_pu", sns, inds=index)
         max_pu = self.as_xarray("p_max_pu", sns, inds=index)
 
-<<<<<<< HEAD
-        return min_pu, max_pu
-=======
         return min_pu, max_pu
 
     def add(
@@ -101,5 +87,4 @@
             suffix=suffix,
             overwrite=overwrite,
             **kwargs,
-        )
->>>>>>> 6c5c505c
+        )