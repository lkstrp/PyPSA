"""Lines components module."""

from __future__ import annotations

<<<<<<< HEAD
from collections.abc import Sequence
from typing import Literal, overload
=======
from typing import TYPE_CHECKING, Any
>>>>>>> 992e5e21

import numpy as np
import pandas as pd
import xarray as xr
from xarray import DataArray

from pypsa.components._types._patch import patch_add_docstring
from pypsa.components.components import Components
from pypsa.geo import haversine_pts

if TYPE_CHECKING:
    from collections.abc import Sequence


@patch_add_docstring
class Lines(Components):
    """Lines components class.

    This class is used for line components. All functionality specific to
    lines is implemented here. Functionality for all components is implemented in
    the abstract base class.

    .. warning::
        This class is under ongoing development and will be subject to changes.
        It is not recommended to use this class outside of PyPSA.

    See Also
    --------
    [pypsa.Components][] : Base class for all components.

    Examples
    --------
    >>> n.components.lines
    'Line' Components
    -----------------
    Attached to PyPSA Network 'AC-DC'
    Components: 7

    """

<<<<<<< HEAD
    base_attr = "s"
    nominal_attr = "s_nom"

    @overload
    def get_bounds_pu(
        self,
        sns: Sequence,
        index: pd.Index | None = None,
        attr: str | None = None,
        as_xarray: Literal[True] = True,
    ) -> tuple[xr.DataArray, xr.DataArray]: ...

    @overload
    def get_bounds_pu(
        self,
        sns: Sequence,
        index: pd.Index | None = None,
        attr: str | None = None,
        as_xarray: Literal[False] = False,
    ) -> tuple[pd.DataFrame, pd.DataFrame]: ...

    def get_bounds_pu(
        self,
        sns: Sequence,
        index: pd.Index | None = None,
        attr: str | None = None,
        as_xarray: bool = False,
    ) -> tuple[pd.DataFrame | DataArray, pd.DataFrame | DataArray]:
        """
        Get per unit bounds for lines.

        For passive branch components, min_pu is the negative of max_pu.

        Parameters
        ----------
        sns : pandas.Index/pandas.DateTimeIndex
            Set of snapshots for the bounds
        index : pd.Index, optional
            Subset of the component elements
        attr : string, optional
            Attribute name for the bounds, e.g. "s"
        as_xarray : bool, default False
            If True, return xarray DataArrays instead of pandas DataFrames

        Returns
        -------
        tuple[pd.DataFrame | DataArray, pd.DataFrame | DataArray]
            Tuple of (min_pu, max_pu) DataFrames or DataArrays.

        """
        max_pu = self.as_xarray("s_max_pu", sns, inds=index)
        min_pu = -max_pu  # Lines specific: min_pu is the negative of max_pu

        if not as_xarray:
            max_pu = max_pu.to_dataframe()
            min_pu = min_pu.to_dataframe()

        return min_pu, max_pu
=======
    def add(
        self,
        name: str | int | Sequence[int | str],
        suffix: str = "",
        overwrite: bool = False,
        **kwargs: Any,
    ) -> pd.Index:
        """Wrap Components.add() and docstring is patched via decorator."""
        return super().add(
            name=name,
            suffix=suffix,
            overwrite=overwrite,
            **kwargs,
        )
>>>>>>> 992e5e21

    def calculate_line_length(self) -> pd.Series:
        """Get length of the lines in meters.

        Based on coordinates of attached buses. Buses must have 'x' and 'y' attributes,
        otherwise no line length can be calculated. By default the haversine formula is
        used to calculate the distance between two points.

        Returns
        -------
        pd.Series
            Length of the lines.

        See Also
        --------
        [pypsa.geo.haversine][] : Function to calculate distance between two points.

        Examples
        --------
        >>> c = pypsa.examples.scigrid_de().c.lines
        >>> ds = c.calculate_line_length()
        >>> ds.head()
        0    34432.796096
        1    59701.666027
        2    32242.741010
        3    30559.154647
        4    21574.543367
        dtype: float64

        """
        return (
            pd.Series(
                haversine_pts(
                    a=np.array(
                        [
                            self.static.bus0.map(self.n_save.buses.x),
                            self.static.bus0.map(self.n_save.buses.y),
                        ]
                    ).T,
                    b=np.array(
                        [
                            self.static.bus1.map(self.n_save.buses.x),
                            self.static.bus1.map(self.n_save.buses.y),
                        ]
                    ).T,
                )
            )
            * 1_000
        )<|MERGE_RESOLUTION|>--- conflicted
+++ resolved
@@ -2,17 +2,11 @@
 
 from __future__ import annotations
 
-<<<<<<< HEAD
 from collections.abc import Sequence
-from typing import Literal, overload
-=======
-from typing import TYPE_CHECKING, Any
->>>>>>> 992e5e21
+from typing import TYPE_CHECKING, Any, Literal, overload
 
 import numpy as np
 import pandas as pd
-import xarray as xr
-from xarray import DataArray
 
 from pypsa.components._types._patch import patch_add_docstring
 from pypsa.components.components import Components
@@ -20,6 +14,9 @@
 
 if TYPE_CHECKING:
     from collections.abc import Sequence
+
+    import xarray as xr
+    from xarray import DataArray
 
 
 @patch_add_docstring
@@ -48,7 +45,6 @@
 
     """
 
-<<<<<<< HEAD
     base_attr = "s"
     nominal_attr = "s_nom"
 
@@ -77,8 +73,7 @@
         attr: str | None = None,
         as_xarray: bool = False,
     ) -> tuple[pd.DataFrame | DataArray, pd.DataFrame | DataArray]:
-        """
-        Get per unit bounds for lines.
+        """Get per unit bounds for lines.
 
         For passive branch components, min_pu is the negative of max_pu.
 
@@ -107,7 +102,7 @@
             min_pu = min_pu.to_dataframe()
 
         return min_pu, max_pu
-=======
+
     def add(
         self,
         name: str | int | Sequence[int | str],
@@ -122,7 +117,6 @@
             overwrite=overwrite,
             **kwargs,
         )
->>>>>>> 992e5e21
 
     def calculate_line_length(self) -> pd.Series:
         """Get length of the lines in meters.
