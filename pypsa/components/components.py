"""
Components module.

Contains classes and properties relevant to all component types in PyPSA. Also imports
logic from other modules:
- components.types

Contains classes and logic relevant to specific component types in PyPSA.
Generic functionality is implemented in the abstract module.
ponents module.
Components module.

Contains classes and logic relevant to specific component types in PyPSA.
Generic functionality is implemented in the abstract module.
"""

from __future__ import annotations

import logging
<<<<<<< HEAD
from collections.abc import Callable, Sequence
=======
>>>>>>> cf5acda5
from dataclasses import dataclass
from typing import TYPE_CHECKING, Any

import geopandas as gpd
import pandas as pd
from pyproj import CRS

from pypsa.common import equals
from pypsa.components.descriptors import _ComponentsDescriptors
from pypsa.components.transform import _ComponentsTransform
from pypsa.constants import DEFAULT_EPSG, DEFAULT_TIMESTAMP
<<<<<<< HEAD
from pypsa.definitions.components import ComponentType
=======
>>>>>>> cf5acda5
from pypsa.definitions.structures import Dict

logger = logging.getLogger(__name__)

if TYPE_CHECKING:
<<<<<<< HEAD
    from pypsa import Network

=======
    from collections.abc import Callable, Sequence

    from pypsa import Network
    from pypsa.definitions.components import ComponentType

>>>>>>> cf5acda5
# TODO attachment todos
# - crs
# - snapshots, investment_periods


@dataclass
class ComponentsData:
    """
    Dataclass for Components.

    Dataclass to store all data of a Components object and used to separate data from
    logic.

    Attributes
    ----------
    ctype : ComponentType
        Component type information containing all default values and attributes.
    n : Network | None
        Network object to which the component might be attached.
    static : pd.DataFrame
        Static data of components.
    dynamic : dict
        Dynamic data of components.

    """

    ctype: ComponentType
    n: Network | None
    static: pd.DataFrame
    dynamic: dict


class Components(ComponentsData, _ComponentsDescriptors, _ComponentsTransform):
    """
    Components base class.

    Abstract base class for Container of energy system related assets, such as
    generators or transmission lines. Use the specific subclasses for concrete or
    a generic component type.
    All data is stored in dataclass :class:`pypsa.components.abstract.ComponentsData`.
    Components inherits from it, adds logic and methods, but does not store any data
    itself.

    !!! warning
        This class is under ongoing development and will be subject to changes.
        It is not recommended to use this class outside of PyPSA.

    """

    def __init__(
        self,
        ctype: ComponentType,
        n: Network | None = None,
        names: str | int | Sequence[int | str] | None = None,
        suffix: str = "",
    ) -> None:
        """
        Initialize Components object.

        Parameters
        ----------
        ctype : ComponentType
            Component type information.
        n : Network, optional
            Network object to attach to, by default None.
        names : str, int, Sequence[int | str], optional
            Names of components to attach to, by default None.
        suffix : str, optional
            Suffix to add to component names, by default "".

        """
        if names is not None:
            msg = "Adding components during initialisation is not yet supported."
            raise NotImplementedError(msg)
        if n is not None:
            msg = (
                "Attaching components to Network during initialisation is not yet "
                "supported."
            )
            raise NotImplementedError(msg)
        static, dynamic = self._get_data_containers(ctype)
        super().__init__(ctype, n=None, static=static, dynamic=dynamic)

    def __str__(self) -> str:
        """
        Get string representation of component.

        Returns
        -------
        str
            String representation of component.

        Examples
        --------
        >>> str(n.components.generators)
        "'Generator' Components"

        """
        return f"'{self.ctype.name}' Components"

    def __repr__(self) -> str:
        """
        Get representation of component.

        Returns
        -------
        str
            Representation of component.

        Examples
        --------
        >>> c = n.components.generators
        >>> c
        'Generator' Components
        ----------------------
        Attached to PyPSA Network 'AC-DC'
        Components: 6

        """
        num_components = len(self.static)
        if not num_components:
            return f"Empty {self}"
        text = f"{self}\n" + "-" * len(str(self)) + "\n"

        # Add attachment status
        if self.attached:
            text += f"Attached to {str(self.n)}\n"

        text += f"Components: {len(self.static)}"

        return text

    def __getitem__(self, key: str) -> Any:
        """
        Get attribute of component.

        Parameters
        ----------
        key : str
            Attribute name to get.

        Returns
        -------
        Any
            Attribute value of component.
<<<<<<< HEAD

        """
        return getattr(self, key)

    def __setitem__(self, key: str, value: Any) -> None:
        """
        Set attribute of component.

        Parameters
        ----------
        key : str
            Attribute name to set.
        value : Any
            Attribute value to set.

        Raises
        ------
        KeyError
            If the attribute is not found in component.

        """
        if key in self.__dict__:
            setattr(self, key, value)
        else:
            # TODO: Is this to strict?
            raise KeyError(f"'{key}' not found in Component")

    def __eq__(self, other: Any) -> bool:
        """
        Check if two Components are equal.

=======

        """
        return getattr(self, key)

    def __setitem__(self, key: str, value: Any) -> None:
        """
        Set attribute of component.

        Parameters
        ----------
        key : str
            Attribute name to set.
        value : Any
            Attribute value to set.

        Raises
        ------
        KeyError
            If the attribute is not found in component.

        """
        if key in self.__dict__:
            setattr(self, key, value)
        else:
            # TODO: Is this to strict?
            msg = f"'{key}' not found in Component"
            raise KeyError(msg)

    def __eq__(self, other: object) -> bool:
        """
        Check if two Components are equal.

>>>>>>> cf5acda5
        Does not check the attached Network, but only component specific data. Therefore
        two components can be equal even if they are attached to different networks.

        Parameters
        ----------
        other : Any
            Other object to compare with.

        Returns
        -------
        bool
            True if components are equal, otherwise False.

        See Also
        --------
        pypsa.components.abstract.Components.equals :
            Check for equality of two networks.

        """
        return self.equals(other)

    def equals(self, other: Any, log_mode: str = "silent") -> bool:
        """
        Check if two Components are equal.

        Does not check the attached Network, but only component specific data. Therefore
        two components can be equal even if they are attached to different networks.

        Parameters
        ----------
        other : Any
            The other network to compare with.
        log_mode: str, default="silent"
            Controls how differences are reported:
            - 'silent': No logging, just returns True/False
            - 'verbose': Prints differences but doesn't raise errors
            - 'strict': Raises ValueError on first difference

        Raises
        ------
        ValueError
            If log_mode is 'strict' and components are not equal.

        Returns
        -------
        bool
            True if components are equal, otherwise False.

        Examples
        --------
        >>> n1 = pypsa.Network()
        >>> n2 = pypsa.Network()
        >>> n1.add("Bus", "bus1")
        Index(['bus1'], dtype='object')
        >>> n2.add("Bus", "bus1")
        Index(['bus1'], dtype='object')
        >>> n1.buses.equals(n2.buses)
        True

        """
        return (
            equals(self.ctype, other.ctype, log_mode=log_mode, path="c.ctype")
            and equals(self.static, other.static, log_mode=log_mode, path="c.static")
            and equals(self.dynamic, other.dynamic, log_mode=log_mode, path="c.dynamic")
        )

    @staticmethod
    def _get_data_containers(ct: ComponentType) -> tuple[pd.DataFrame, Dict]:
        static_dtypes = ct.defaults.loc[ct.defaults.static, "dtype"].drop(["name"])
        if ct.name == "Shape":
            crs = CRS.from_epsg(
                DEFAULT_EPSG
            )  # if n is None else n.crs #TODO attach mechanism
            static = gpd.GeoDataFrame(
                {k: gpd.GeoSeries(dtype=d) for k, d in static_dtypes.items()},
                columns=static_dtypes.index,
                crs=crs,
            )
        else:
            static = pd.DataFrame(
                {k: pd.Series(dtype=d) for k, d in static_dtypes.items()},
                columns=static_dtypes.index,
            )
        static.index.name = ct.name

        # # it's currently hard to imagine non-float series,
        # but this could be generalised
        dynamic = Dict()
        snapshots = pd.Index(
            [DEFAULT_TIMESTAMP]
        )  # if n is None else n.snapshots #TODO attach mechanism
        for k in ct.defaults.index[ct.defaults.varying]:
            df = pd.DataFrame(index=snapshots, columns=[], dtype=float)
            df.index.name = "snapshot"
            df.columns.name = ct.name
            dynamic[k] = df

        return static, dynamic

    @property
    def standard_types(self) -> pd.DataFrame | None:
        """
        Get standard types of component.

        It is an alias for the `standard_types` attribute of the underlying
        :class:`pypsa.definitions.ComponentType`.

        Returns
        -------
        pd.DataFrame
            DataFrame with standard types of component.

        """
        return self.ctype.standard_types

    @property
    def name(self) -> str:
        """
        Name of component type.

        Returns
        -------
        str
            Name of component.

        See Also
        --------
        pypsa.definitions.ComponentType :
            This property directly references the same property in the
            associated underlying class.

        Examples
        --------
        >>> n.components.generators.name
        'Generator'

        """
        return self.ctype.name
<<<<<<< HEAD

    @property
    def list_name(self) -> str:
        """
        List name of component type.

        Returns
        -------
        str
            List name of component.

        See Also
        --------
        pypsa.definitions.ComponentType :
            This property directly references the same property in the
            associated underlying class.

        Examples
        --------
        >>> n.components.generators.list_name
        'generators'

        """
        return self.ctype.list_name

    @property
    def description(self) -> str:
        """
        Description of component.

        Returns
        -------
        str
            Description of component.

        See Also
        --------
        pypsa.definitions.ComponentType :
            This property directly references the same property in the
            associated underlying class.

        Examples
        --------
        >>> n.components.generators.description
        'Power generator.'

        """
        return self.ctype.description

    @property
    def category(self) -> str:
        """
        Category of component.

        Returns
        -------
        str
            Category of component.

        See Also
        --------
        pypsa.definitions.ComponentType :
            This property directly references the same property in the
            associated underlying class.

        Examples
        --------
        >>> n.components.generators.category
        'controllable_one_port'

        """
        return self.ctype.category

    @property
    def type(self) -> str:
        """
        Get category of component.

        .. note ::
            While not actively deprecated yet, :meth:`category` is the preferred method
            to access component type.

        Returns
        -------
        str
            Category of component.

        See Also
        --------
        pypsa.definitions.ComponentType :
            This property directly references the same property in the
            associated underlying class.

        """
        return self.ctype.category

    @property
    def attrs(self) -> pd.DataFrame:
        """
        Default values of corresponding component type.

        .. note::
            While not actively deprecated yet, :meth:`defaults` is the preferred method
            to access component attributes.

        Returns
        -------
        pd.DataFrame
            DataFrame with component attribute names as index and the information
            like type, unit, default value and description as columns.

=======

    @property
    def list_name(self) -> str:
        """
        List name of component type.

        Returns
        -------
        str
            List name of component.

        See Also
        --------
        pypsa.definitions.ComponentType :
            This property directly references the same property in the
            associated underlying class.

        Examples
        --------
        >>> n.components.generators.list_name
        'generators'

        """
        return self.ctype.list_name

    @property
    def description(self) -> str:
        """
        Description of component.

        Returns
        -------
        str
            Description of component.

        See Also
        --------
        pypsa.definitions.ComponentType :
            This property directly references the same property in the
            associated underlying class.

        Examples
        --------
        >>> n.components.generators.description
        'Power generator.'

        """
        return self.ctype.description

    @property
    def category(self) -> str:
        """
        Category of component.

        Returns
        -------
        str
            Category of component.

        See Also
        --------
        pypsa.definitions.ComponentType :
            This property directly references the same property in the
            associated underlying class.

        Examples
        --------
        >>> n.components.generators.category
        'controllable_one_port'

        """
        return self.ctype.category

    @property
    def type(self) -> str:
        """
        Get category of component.

        .. note ::
            While not actively deprecated yet, :meth:`category` is the preferred method
            to access component type.

        Returns
        -------
        str
            Category of component.

        See Also
        --------
        pypsa.definitions.ComponentType :
            This property directly references the same property in the
            associated underlying class.

        """
        return self.ctype.category

    @property
    def attrs(self) -> pd.DataFrame:
        """
        Default values of corresponding component type.

        .. note::
            While not actively deprecated yet, :meth:`defaults` is the preferred method
            to access component attributes.

        Returns
        -------
        pd.DataFrame
            DataFrame with component attribute names as index and the information
            like type, unit, default value and description as columns.

>>>>>>> cf5acda5
        See Also
        --------
        pypsa.definitions.ComponentType :
            This property directly references the same property in the
            associated underlying class.


        """
        return self.ctype.defaults

    @property
    def defaults(self) -> pd.DataFrame:
        """
        Default values of corresponding component type.

        .. note::
            While not actively deprecated yet, :meth:`defaults` is the preferred method
            to access component attributes.

        Returns
        -------
        pd.DataFrame
            DataFrame with component attribute names as index and the information
            like type, unit, default value and description as columns.

        See Also
        --------
        pypsa.definitions.ComponentType :
            This property directly references the same property in the
            associated underlying class.

        Examples
        --------
        >>> n.components.generators.defaults.head() # doctest: +SKIP
                     type unit default                                        description            status  static  varying              typ    dtype
        attribute
        name       string  NaN                                                Unique name  Input (required)    True    False    <class 'str'>   object
        bus        string  NaN                 name of bus to which generator is attached  Input (required)    True    False    <class 'str'>   object
        control    string  NaN      PQ  P,Q,V control strategy for PF, must be "PQ", "...  Input (optional)    True    False    <class 'str'>   object
        type       string  NaN          Placeholder for generator type. Not yet implem...  Input (optional)    True    False    <class 'str'>   object
        p_nom       float   MW     0.0          Nominal power for limits in optimization.  Input (optional)    True    False  <class 'float'>  float64

        """
        return self.ctype.defaults

    @property
    def component_names(self) -> pd.Index:
        """Unique names of the components."""
        return self.static.index.get_level_values(self.ctype.name).unique()

    @property
    def snapshots(self) -> pd.Index | pd.MultiIndex:
        """Snapshots of the network."""
        return self.n_save.snapshots

    @property
    def timesteps(self) -> pd.Index:
        """Time steps of the network."""
        return self.n_save.timesteps

    @property
    def investment_periods(self) -> pd.Index:
        """Investment periods of the network."""
        return self.n_save.investment_periods

    @property
    def has_investment_periods(self) -> bool:
        """Indicator whether network has investment persios."""
        return self.n_save.has_investment_periods

    @property
    def empty(self) -> bool:
        """Check if component is empty."""
        return self.static.empty

    def get(self, attribute_name: str, default: Any = None) -> Any:
        """
        Get attribute of component.

        Just an alias for built-in getattr and allows for default values.

        Parameters
        ----------
        attribute_name : str
            Name of the attribute to get.
        default : Any, optional
            Default value to return if attribute is not found.

        Returns
        -------
        Any
            Value of the attribute if found, otherwise the default value.

        """
        return getattr(self, attribute_name, default)

    @property
    def attached(self) -> bool:
        """
        Check if component is attached to a Network.

        Some functionality of the component is only available when attached to a
        Network.

        Returns
        -------
        bool
            True if component is attached to a Network, otherwise False.

        Examples
        --------
        >>> n.components.generators.attached
        True

        """
        return self.n is not None

    @property
    def n_save(self) -> Any:
        """A save property to access the network (component must be attached)."""
        if not self.attached:
<<<<<<< HEAD
            raise AttributeError("Component must be attached to a Network.")
=======
            msg = "Component must be attached to a Network."
            raise AttributeError(msg)
>>>>>>> cf5acda5
        return self.n

    @property
    def df(self) -> pd.DataFrame:
        """
        Get static data of all components as pandas DataFrame.

        .. note::
            While not actively deprecated yet, :meth:`static` is the preferred method
            to access static components data.

        Returns
        -------
        pd.DataFrame
            DataFrame with components as index and attributes as columns.

        """
        return self.static

    @property
    def pnl(self) -> dict:
        """
        Get dynamic data of all components as a dictionary of pandas DataFrames.

        .. note::
            While not actively deprecated yet, :meth:`dynamic` is the preferred method
            to access dynamic components data.

        Returns
        -------
        dict
            Dictionary of dynamic components. Keys are the attribute and each value is
            a pandas DataFrame with snapshots as index and the component names as
            columns.

        """
        return self.dynamic

    @property
    def units(self) -> pd.Series:
        """
        Get units of all attributes of components.

        Returns
        -------
        pd.Series
            Series with attribute names as index and units as values.

        Examples
        --------
        >>> c = n.components.generators
        >>> c.units.head() # doctest: +SKIP
                        unit
        attribute
        p_nom            MW
        p_nom_mod        MW
        p_nom_min        MW
        p_nom_max        MW
        p_min_pu   per unit

        """
        return self.defaults.unit[self.defaults.unit.notnull()].to_frame()

    @property
    def ports(self) -> list:
        """
        Get ports of all components.

        Returns
        -------
        pd.Series
            Series with attribute names as index and port names as values.

        Examples
        --------
        >>> c = n.components.lines
        >>> c.ports
        ['0', '1']

        """
        return [str(col)[3:] for col in self.static if str(col).startswith("bus")]


class SubNetworkComponents:
    """
    Wrapper class to allow for custom attribute handling of components.

    SubNetworkComponents are read-only and delegate attribute access to it's wrapped
    Components object of the PyPSA Network. This allows for custom attribute handling
    and getter functions to be implemented, e.g. to filter sub-network specific
    components from the main network components.

    Also See
    --------
<<<<<<< HEAD
    pypsa.components.abstract.Components : Base class for all PyPSA components in the
=======
    pypsa.Components : Base class for all PyPSA components in the
>>>>>>> cf5acda5
    network.
    """

    def __init__(self, wrapped_data: Components, wrapped_get: Callable) -> None:
        """
        Initialize SubNetworkComponents.

        Parameters
        ----------
        wrapped_data : Components
            Components object to wrap around.
        wrapped_get : Callable
            Custom getter function to delegate attribute access to the wrapped data
            object and allow for custom attribute handling.

        Returns
        -------
        None

        """
        self._wrapped_data = wrapped_data
        self._wrapper_func = wrapped_get

    def __getattr__(self, item: str) -> Any:
        """
        Delegate attribute access to the wrapped data object.

        Parameters
        ----------
        item : str
            Attribute name to access.

        Returns
        -------
        Any
            Attribute value of the wrapped data object.
<<<<<<< HEAD

        """
        return self._wrapper_func(item, self._wrapped_data)

    def __setattr__(self, key: str, value: Any) -> None:
        """
        Prevent setting of attributes.

        Parameters
        ----------
        key : str
            Attribute name to set.
        value : Any
            Attribute value to set.

        Returns
        -------
        None

        Raises
        ------
        AttributeError
            If attribute setting is attempted.

        """
        if key in {"_wrapped_data", "_wrapper_func"}:
            super().__setattr__(key, value)
        else:
            raise AttributeError("SubNetworkComponents is read-only")
=======

        """
        return self._wrapper_func(item, self._wrapped_data)

    def __setattr__(self, key: str, value: Any) -> None:
        """
        Prevent setting of attributes.

        Parameters
        ----------
        key : str
            Attribute name to set.
        value : Any
            Attribute value to set.

        Returns
        -------
        None

        Raises
        ------
        AttributeError
            If attribute setting is attempted.

        """
        if key in {"_wrapped_data", "_wrapper_func"}:
            super().__setattr__(key, value)
        else:
            msg = "SubNetworkComponents is read-only"
            raise AttributeError(msg)
>>>>>>> cf5acda5

    def __delattr__(self, name: str) -> None:
        """
        Prevent deletion of attributes.

        Parameters
        ----------
        name : str
            Attribute name to delete.

        Returns
        -------
        None
<<<<<<< HEAD

        Raises
        ------
        AttributeError
            If attribute deletion is attempted.

        """
        raise AttributeError("SubNetworkComponents is read-only")
=======

        Raises
        ------
        AttributeError
            If attribute deletion is attempted.

        """
        msg = "SubNetworkComponents is read-only"
        raise AttributeError(msg)

    def __str__(self) -> str:
        """
        Get string representation of sub-network components.

        Returns
        -------
        str
            String representation of sub-network components.

        Examples
        --------
        >>> str(sub_network.components.generators)
        "'Generator' SubNetworkComponents"

        """
        return f"'{self.ctype.name}' SubNetworkComponents"

    def __repr__(self) -> str:
        """
        Get representation of sub-network components.

        Returns
        -------
        str
            Representation of sub-network components.

        Examples
        --------
        >>> sub_network.components.generators
        'Generator' SubNetworkComponents
        --------------------------------
        Attached to Sub-Network of PyPSA Network 'AC-DC'
        Components: 6

        """
        num_components = len(self._wrapped_data.static)
        if not num_components:
            return f"Empty {self}"
        text = f"{self}\n" + "-" * len(str(self)) + "\n"

        # Add attachment status
        if self.attached:
            text += f"Attached to Sub-Network of {str(self.n)}\n"

        text += f"Components: {len(self._wrapped_data.static)}"

        return text
>>>>>>> cf5acda5
<|MERGE_RESOLUTION|>--- conflicted
+++ resolved
@@ -17,10 +17,6 @@
 from __future__ import annotations
 
 import logging
-<<<<<<< HEAD
-from collections.abc import Callable, Sequence
-=======
->>>>>>> cf5acda5
 from dataclasses import dataclass
 from typing import TYPE_CHECKING, Any
 
@@ -32,25 +28,16 @@
 from pypsa.components.descriptors import _ComponentsDescriptors
 from pypsa.components.transform import _ComponentsTransform
 from pypsa.constants import DEFAULT_EPSG, DEFAULT_TIMESTAMP
-<<<<<<< HEAD
-from pypsa.definitions.components import ComponentType
-=======
->>>>>>> cf5acda5
 from pypsa.definitions.structures import Dict
 
 logger = logging.getLogger(__name__)
 
 if TYPE_CHECKING:
-<<<<<<< HEAD
-    from pypsa import Network
-
-=======
     from collections.abc import Callable, Sequence
 
     from pypsa import Network
     from pypsa.definitions.components import ComponentType
 
->>>>>>> cf5acda5
 # TODO attachment todos
 # - crs
 # - snapshots, investment_periods
@@ -196,39 +183,6 @@
         -------
         Any
             Attribute value of component.
-<<<<<<< HEAD
-
-        """
-        return getattr(self, key)
-
-    def __setitem__(self, key: str, value: Any) -> None:
-        """
-        Set attribute of component.
-
-        Parameters
-        ----------
-        key : str
-            Attribute name to set.
-        value : Any
-            Attribute value to set.
-
-        Raises
-        ------
-        KeyError
-            If the attribute is not found in component.
-
-        """
-        if key in self.__dict__:
-            setattr(self, key, value)
-        else:
-            # TODO: Is this to strict?
-            raise KeyError(f"'{key}' not found in Component")
-
-    def __eq__(self, other: Any) -> bool:
-        """
-        Check if two Components are equal.
-
-=======
 
         """
         return getattr(self, key)
@@ -261,7 +215,6 @@
         """
         Check if two Components are equal.
 
->>>>>>> cf5acda5
         Does not check the attached Network, but only component specific data. Therefore
         two components can be equal even if they are attached to different networks.
 
@@ -400,7 +353,6 @@
 
         """
         return self.ctype.name
-<<<<<<< HEAD
 
     @property
     def list_name(self) -> str:
@@ -512,119 +464,6 @@
             DataFrame with component attribute names as index and the information
             like type, unit, default value and description as columns.
 
-=======
-
-    @property
-    def list_name(self) -> str:
-        """
-        List name of component type.
-
-        Returns
-        -------
-        str
-            List name of component.
-
-        See Also
-        --------
-        pypsa.definitions.ComponentType :
-            This property directly references the same property in the
-            associated underlying class.
-
-        Examples
-        --------
-        >>> n.components.generators.list_name
-        'generators'
-
-        """
-        return self.ctype.list_name
-
-    @property
-    def description(self) -> str:
-        """
-        Description of component.
-
-        Returns
-        -------
-        str
-            Description of component.
-
-        See Also
-        --------
-        pypsa.definitions.ComponentType :
-            This property directly references the same property in the
-            associated underlying class.
-
-        Examples
-        --------
-        >>> n.components.generators.description
-        'Power generator.'
-
-        """
-        return self.ctype.description
-
-    @property
-    def category(self) -> str:
-        """
-        Category of component.
-
-        Returns
-        -------
-        str
-            Category of component.
-
-        See Also
-        --------
-        pypsa.definitions.ComponentType :
-            This property directly references the same property in the
-            associated underlying class.
-
-        Examples
-        --------
-        >>> n.components.generators.category
-        'controllable_one_port'
-
-        """
-        return self.ctype.category
-
-    @property
-    def type(self) -> str:
-        """
-        Get category of component.
-
-        .. note ::
-            While not actively deprecated yet, :meth:`category` is the preferred method
-            to access component type.
-
-        Returns
-        -------
-        str
-            Category of component.
-
-        See Also
-        --------
-        pypsa.definitions.ComponentType :
-            This property directly references the same property in the
-            associated underlying class.
-
-        """
-        return self.ctype.category
-
-    @property
-    def attrs(self) -> pd.DataFrame:
-        """
-        Default values of corresponding component type.
-
-        .. note::
-            While not actively deprecated yet, :meth:`defaults` is the preferred method
-            to access component attributes.
-
-        Returns
-        -------
-        pd.DataFrame
-            DataFrame with component attribute names as index and the information
-            like type, unit, default value and description as columns.
-
->>>>>>> cf5acda5
         See Also
         --------
         pypsa.definitions.ComponentType :
@@ -746,12 +585,8 @@
     def n_save(self) -> Any:
         """A save property to access the network (component must be attached)."""
         if not self.attached:
-<<<<<<< HEAD
-            raise AttributeError("Component must be attached to a Network.")
-=======
             msg = "Component must be attached to a Network."
             raise AttributeError(msg)
->>>>>>> cf5acda5
         return self.n
 
     @property
@@ -846,11 +681,7 @@
 
     Also See
     --------
-<<<<<<< HEAD
-    pypsa.components.abstract.Components : Base class for all PyPSA components in the
-=======
     pypsa.Components : Base class for all PyPSA components in the
->>>>>>> cf5acda5
     network.
     """
 
@@ -887,37 +718,6 @@
         -------
         Any
             Attribute value of the wrapped data object.
-<<<<<<< HEAD
-
-        """
-        return self._wrapper_func(item, self._wrapped_data)
-
-    def __setattr__(self, key: str, value: Any) -> None:
-        """
-        Prevent setting of attributes.
-
-        Parameters
-        ----------
-        key : str
-            Attribute name to set.
-        value : Any
-            Attribute value to set.
-
-        Returns
-        -------
-        None
-
-        Raises
-        ------
-        AttributeError
-            If attribute setting is attempted.
-
-        """
-        if key in {"_wrapped_data", "_wrapper_func"}:
-            super().__setattr__(key, value)
-        else:
-            raise AttributeError("SubNetworkComponents is read-only")
-=======
 
         """
         return self._wrapper_func(item, self._wrapped_data)
@@ -948,7 +748,6 @@
         else:
             msg = "SubNetworkComponents is read-only"
             raise AttributeError(msg)
->>>>>>> cf5acda5
 
     def __delattr__(self, name: str) -> None:
         """
@@ -962,16 +761,6 @@
         Returns
         -------
         None
-<<<<<<< HEAD
-
-        Raises
-        ------
-        AttributeError
-            If attribute deletion is attempted.
-
-        """
-        raise AttributeError("SubNetworkComponents is read-only")
-=======
 
         Raises
         ------
@@ -1028,5 +817,4 @@
 
         text += f"Components: {len(self._wrapped_data.static)}"
 
-        return text
->>>>>>> cf5acda5
+        return text