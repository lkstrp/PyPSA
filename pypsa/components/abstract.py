--- conflicted
+++ resolved
@@ -13,19 +13,11 @@
 
 if TYPE_CHECKING:
     import pandas as pd
-<<<<<<< HEAD
 
     from pypsa import Network
     from pypsa.components.types import ComponentType
 # logger = logging.getLogger(__name__)
 
-=======
-
-    from pypsa import Network
-    from pypsa.components.types import ComponentType
-# logger = logging.getLogger(__name__)
-
->>>>>>> 4f9dd82f
 # if TYPE_CHECKING:
 #     from pypsa import Network
 
@@ -55,20 +47,16 @@
     @abstractmethod
     def snapshots(self) -> pd.Index:
         pass
-<<<<<<< HEAD
 
     @property
     @abstractmethod
     def has_scenarios(self) -> bool:
         pass
-=======
->>>>>>> 4f9dd82f
 
     @property
     @abstractmethod
     def has_investment_periods(self) -> bool:
         pass
-<<<<<<< HEAD
 
     @property
     @abstractmethod
@@ -101,14 +89,8 @@
 
     @abstractmethod
     def as_dynamic(self, *args: Any, **kwargs: Any) -> pd.DataFrame:
-=======
-
-    @property
-    @abstractmethod
-    def investment_periods(self) -> pd.Index:
         pass
 
     @abstractmethod
     def get_active_assets(self, *args: Any, **kwargs: Any) -> pd.DataFrame:
->>>>>>> 4f9dd82f
         pass