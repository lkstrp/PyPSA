--- conflicted
+++ resolved
@@ -4,17 +4,6 @@
 """
 
 from __future__ import annotations
-<<<<<<< HEAD
-
-__author__ = (
-    "PyPSA Developers, see https://pypsa.readthedocs.io/en/latest/developers.html"
-)
-__copyright__ = (
-    "Copyright 2015-2024 PyPSA Developers, see https://pypsa.readthedocs.io/en/latest/developers.html, "
-    "MIT License"
-)
-=======
->>>>>>> ea13307c
 
 import logging
 import warnings
@@ -230,15 +219,8 @@
             if geomap_colors is not False:
                 self._add_geomap_features(geomap, geomap_colors)
 
-<<<<<<< HEAD
             if self.boundaries is not None:
                 self.ax.set_extent(self.boundaries, crs=transform)
-=======
-    rng = np.random.default_rng()  # Create a random number generator
-    if jitter is not None:
-        x = x + rng.uniform(low=-jitter, high=jitter, size=len(x))
-        y = y + rng.uniform(low=-jitter, high=jitter, size=len(y))
->>>>>>> ea13307c
 
             self.area_factor = get_projected_area_factor(self.ax, self.n.srid)
         else:
@@ -272,8 +254,10 @@
         y_jittered : numpy.ndarray
             Y data with added jitter.
         """
-        self.x = self.x + np.random.uniform(low=-jitter, high=jitter, size=len(self.x))
-        self.y = self.y + np.random.uniform(low=-jitter, high=jitter, size=len(self.y))
+        rng = np.random.default_rng()  # Create a random number generator
+        if jitter is not None:
+            self.x = self.x + rng.uniform(low=-jitter, high=jitter, size=len(self.x))
+            self.y = self.y + rng.uniform(low=-jitter, high=jitter, size=len(self.y))
 
         return self.x, self.y
 
@@ -334,72 +318,24 @@
         if isinstance(flow, pd.Series):
             return flow
 
-<<<<<<< HEAD
         if flow in self.n.snapshots:
             return self.n.pnl(component_name).p0.loc[flow]
-=======
-    branch_colors = {
-        "Line": line_colors,
-        "Link": link_colors,
-        "Transformer": transformer_colors,
-    }
-    branch_alpha = {
-        "Line": line_alpha,
-        "Link": link_alpha,
-        "Transformer": transformer_alpha,
-    }
-    branch_widths = {
-        "Line": line_widths,
-        "Link": link_widths,
-        "Transformer": transformer_widths,
-    }
-    branch_cmap = {
-        "Line": line_cmap,
-        "Link": link_cmap,
-        "Transformer": transformer_cmap,
-    }
-    branch_norm = {
-        "Line": line_norm,
-        "Link": link_norm,
-        "Transformer": transformer_norm,
-    }
-
-    branch_collections = []
-    arrow_collections = []
-
-    if flow is not None:
-        rough_scale = sum(len(n.static(c)) for c in branch_components) + 100
-        flow = _flow_ds_from_arg(flow, n, branch_components) / rough_scale
-
-    for c in n.iterate_components(branch_components):
-        d = dict(
-            width=branch_widths[c.name],
-            color=branch_colors[c.name],
-            alpha=branch_alpha[c.name],
-        )
-        if flow is not None and flow.get(c.name) is not None:
-            d["flow"] = flow[c.name]
-
-        if any([isinstance(v, pd.Series) for _, v in d.items()]):
-            df = pd.DataFrame(d)
-        else:
-            df = pd.DataFrame(d, index=c.static.index)
->>>>>>> ea13307c
 
         if isinstance(flow, str) or callable(flow):
-            return self.n.pnl(component_name).p0.agg(flow, axis=0)
+            return self.n.dynamic(component_name).p0.agg(flow, axis=0)
 
     def _get_branch_collection(self, c, df, geometry):
         if not geometry:
             segments = np.asarray(
                 (
-<<<<<<< HEAD
-                    (c.df.bus0[df.index].map(self.x), c.df.bus0[df.index].map(self.y)),
-                    (c.df.bus1[df.index].map(self.x), c.df.bus1[df.index].map(self.y)),
-=======
-                    (c.static.bus0[df.index].map(x), c.static.bus0[df.index].map(y)),
-                    (c.static.bus1[df.index].map(x), c.static.bus1[df.index].map(y)),
->>>>>>> ea13307c
+                    (
+                        c.static.bus0[df.index].map(self.x),
+                        c.static.bus0[df.index].map(self.y),
+                    ),
+                    (
+                        c.static.bus1[df.index].map(self.x),
+                        c.static.bus1[df.index].map(self.y),
+                    ),
                 )
             ).transpose(2, 0, 1)
         else:
@@ -413,35 +349,7 @@
                 raise ValueError(msg)
             segments = np.asarray(list(linestrings.map(np.asarray)))
 
-<<<<<<< HEAD
         branch_coll = LineCollection(
-=======
-        if b_flow is not None:
-            coords = pd.DataFrame(
-                {
-                    "x1": c.static.bus0.map(x),
-                    "y1": c.static.bus0.map(y),
-                    "x2": c.static.bus1.map(x),
-                    "y2": c.static.bus1.map(y),
-                }
-            )
-            b_flow = b_flow.mul(b_widths.abs(), fill_value=0)
-            # update the line width, allows to set line widths separately from flows
-            # b_widths.update((5 * b_flow.abs()).pipe(np.sqrt))
-            area_factor = projected_area_factor(ax, n.srid)
-            f_collection = directed_flow(
-                coords, b_flow, b_colors, area_factor, b_cmap, b_alpha
-            )
-            if b_nums is not None:
-                f_collection.set_array(np.asarray(b_nums))
-                f_collection.set_cmap(b_cmap)
-                f_collection.autoscale()
-                f_collection.set(norm=b_norm)
-            arrow_collections.append(f_collection)
-            ax.add_collection(f_collection)
-
-        b_collection = LineCollection(
->>>>>>> ea13307c
             segments,
             linewidths=df.width,
             antialiaseds=(1,),
@@ -465,18 +373,8 @@
             if df.empty:  # TODO: Can be removed since there are default values?
                 continue
 
-<<<<<<< HEAD
             branch_coll = self._get_branch_collection(c, df, geometry)
             branch_colls[c.name] = branch_coll
-=======
-def as_branch_series(ser, arg, c, n):
-    ser = pd.Series(ser, index=n.static(c).index)
-    if ser.isnull().any():
-        msg = f"{c}_{arg}s does not specify all "
-        f"entries. Missing values for {c}: {list(ser[ser.isnull()].index)}"
-        raise ValueError(msg)
-    return ser
->>>>>>> ea13307c
 
         return branch_colls
 
@@ -561,7 +459,6 @@
     def get_flow_collections(self, branch_components, flow_data, branch_data):
         components = self.n.iterate_components(branch_components)
 
-<<<<<<< HEAD
         flow_colls = {}
         for c in components:
             if flow_data[c.name] is None:
@@ -575,18 +472,6 @@
                 df = pd.DataFrame(d)
             else:
                 df = pd.DataFrame(d, index=c.df.index)
-=======
-def compute_bbox_with_margins(margin, x, y):
-    """
-    Helper function to compute bounding box for the plot.
-    """
-    # set margins
-    pos = np.asarray((x, y))
-    minxy, maxxy = np.nanmin(pos, axis=1), np.nanmax(pos, axis=1)
-    xy1 = minxy - margin * (maxxy - minxy)
-    xy2 = maxxy + margin * (maxxy - minxy)
-    return tuple(xy1), tuple(xy2)
->>>>>>> ea13307c
 
             # Get flow data
             rough_scale = sum(len(self.n.df(c)) for c in branch_components) + 100
@@ -610,15 +495,15 @@
 def plot(
     n,
     layouter: nx.drawing.layout = None,
-    boundaries: list | tuple = None,
+    boundaries: list | tuple | None = None,
     margin: float = 0.05,
     ax: plt.Axes = None,
     geomap: bool | str = True,
     projection: cartopy.crs.Projection = None,
-    geomap_colors: dict | bool = None,
+    geomap_colors: dict | bool | None = None,
     title: str = "",
-    jitter: float = None,
-    branch_components: list = None,
+    jitter: float | None = None,
+    branch_components: list | None = None,
     bus_sizes: float | dict | pd.Series = 2e-2,
     bus_split_circles: bool = False,
     bus_colors: str | dict | pd.Series = None,
@@ -1137,8 +1022,6 @@
     ax.get_figure().add_artist(legend)
 
 
-<<<<<<< HEAD
-=======
 def add_legend_semicircles(ax, sizes, labels, srid=4326, patch_kw={}, legend_kw={}):
     """
     Add a legend for reference semi-circles.
@@ -1161,7 +1044,7 @@
     assert len(sizes) == len(labels), "Sizes and labels must have the same length."
 
     if hasattr(ax, "projection"):
-        area_correction = projected_area_factor(ax, srid) ** 2
+        area_correction = get_projected_area_factor(ax, srid) ** 2
         sizes = [s * area_correction for s in sizes]
 
     radius = [np.sign(s) * np.abs(s) ** 0.5 for s in sizes]
@@ -1315,7 +1198,6 @@
     return n.buses["x"], n.buses["y"]
 
 
->>>>>>> ea13307c
 _token_required_mb_styles = [
     "basic",
     "streets",
@@ -1465,13 +1347,6 @@
     -------
     fig: dictionary for plotly figure
     """
-<<<<<<< HEAD
-=======
-
-    if mapbox_parameters is None:
-        mapbox_parameters = {}
-
->>>>>>> ea13307c
     if fig is None:
         fig = dict(data=[], layout={})
 
@@ -1482,12 +1357,8 @@
 
     rng = np.random.default_rng()  # Create a random number generator
     if jitter is not None:
-<<<<<<< HEAD
-        x, y = _add_jitter(x, y, jitter)
-=======
         x = x + rng.uniform(low=-jitter, high=jitter, size=len(x))
         y = y + rng.uniform(low=-jitter, high=jitter, size=len(y))
->>>>>>> ea13307c
 
     bus_trace = dict(
         x=x,
