

## Copyright 2015-2017 Tom Brown (FIAS), Jonas Hoersch (FIAS)

## This program is free software; you can redistribute it and/or
## modify it under the terms of the GNU General Public License as
## published by the Free Software Foundation; either version 3 of the
## License, or (at your option) any later version.

## This program is distributed in the hope that it will be useful,
## but WITHOUT ANY WARRANTY; without even the implied warranty of
## MERCHANTABILITY or FITNESS FOR A PARTICULAR PURPOSE.  See the
## GNU General Public License for more details.

## You should have received a copy of the GNU General Public License
## along with this program.  If not, see <http://www.gnu.org/licenses/>.

"""Functions for plotting networks.
"""


# make the code as Python 3 compatible as possible
from __future__ import division
from __future__ import absolute_import
from six import string_types

import pandas as pd
import numpy as np

import warnings
import logging
logger = logging.getLogger(__name__)


__author__ = "Tom Brown (FIAS), Jonas Hoersch (FIAS)"
__copyright__ = "Copyright 2015-2017 Tom Brown (FIAS), Jonas Hoersch (FIAS), GNU GPL 3"


plt_present = True
try:
    import matplotlib.pyplot as plt
    from matplotlib.patches import Wedge
    from matplotlib.collections import LineCollection, PatchCollection
except ImportError:
    plt_present = False

basemap_present = True
try:
    from mpl_toolkits.basemap import Basemap
except ImportError:
    basemap_present = False


cartopy_present = True
try:
    import cartopy
    import cartopy.crs as ccrs
    import cartopy.mpl.geoaxes
    import requests
except ImportError:
    cartopy_present = False

pltly_present = True
try:
    import plotly.offline as pltly
except ImportError:
    pltly_present = False


def plot(network, margin=0.05, ax=None, geomap=True, projection=None,
         bus_colors='b', line_colors='g', bus_sizes=10, line_widths=2,
         title="", line_cmap=None, bus_cmap=None, boundaries=None,
         geometry=False, branch_components=['Line', 'Link'], jitter=None,
<<<<<<< HEAD
         basemap=None, color_geomap=False):
=======
         basemap=None, basemap_parameters=None):
>>>>>>> a5c2b6e1
    """
    Plot the network buses and lines using matplotlib and Basemap.

    Parameters
    ----------
    margin : float
        Margin at the sides as proportion of distance between max/min x,y
    ax : matplotlib ax, defaults to plt.gca()
        Axis to which to plot the network
    geomap: bool/str, default True
        Switch to use Basemap or Cartopy (depends on what is installed).
        If string is passed, it will be used as a resolution argument.
        For Basemap users 'c' (crude), 'l' (low), 'i' (intermediate),
        'h' (high), 'f' (full) are valid resolutions options.
        For Cartopy users '10m', '50m', '110m' are valid resolutions options.
    projection: cartopy.crs.Projection, defaults to None
        Define the projection of your geomap, only valid if cartopy is
        installed. If None (default) is passed the projection for cartopy
        is set to cartopy.crs.PlateCarree
    bus_colors : dict/pandas.Series
        Colors for the buses, defaults to "b"
    bus_sizes : dict/pandas.Series
        Sizes of bus points, defaults to 10
    line_colors : dict/pandas.Series
        Colors for the lines, defaults to "g" for Lines and "cyan" for
        Links. Colors for branches other than Lines can be
        specified using a pandas Series with a MultiIndex.
    line_widths : dict/pandas.Series
        Widths of lines, defaults to 2. Widths for branches other
        than Lines can be specified using a pandas Series with a
        MultiIndex.
    title : string
        Graph title
    line_cmap : plt.cm.ColorMap/str|dict
        If line_colors are floats, this color map will assign the colors.
        Use a dict to specify colormaps for more than one branch type.
    bus_cmap : plt.cm.ColorMap/str
        If bus_colors are floats, this color map will assign the colors
    boundaries : list of four floats
        Boundaries of the plot in format [x1,x2,y1,y2]
    branch_components : list of str
        Branch components to be plotted, defaults to Line and Link.
    jitter : None|float
        Amount of random noise to add to bus positions to distinguish
        overlapping buses
<<<<<<< HEAD
    color_geomap : bool, default False
        Switch to paint land and sea areas in light colors
=======
    basemap_parameters : dict
        Specify a dict with additional constructor parameters for the
        Basemap. Will disable Cartopy.
        Use this feature to set a custom projection.
        (e.g. `{'projection': 'tmerc', 'lon_0':10.0, 'lat_0':50.0}`)
>>>>>>> a5c2b6e1

    Returns
    -------
    bus_collection, branch_collection1, ... : tuple of Collections
        Collections for buses and branches.
    """
    defaults_for_branches = {
        'Link': dict(color="cyan", width=2),
        'Line': dict(color="b", width=2),
        'Transformer': dict(color='green', width=2)
    }

    if not plt_present:
        logger.error("Matplotlib is not present, so plotting won't work.")
        return

    if basemap is not None:
        logger.warning("argument `basemap` is deprecated, "
                       "use `geomap` instead.")
        geomap = basemap

    if geomap:
        if not (cartopy_present or basemap_present):
            # Not suggesting Basemap since it is being deprecated
            logger.warning("Cartopy needs to be installed to use `geomap=True`.")
            geomap = False

        # Use cartopy by default, fall back on basemap
        use_basemap = False
        use_cartopy = cartopy_present
        if not use_cartopy:
            use_basemap = basemap_present

        # If the user specifies basemap parameters, they prefer
        # basemap over cartopy.
        # (This means that you can force the use of basemap by
        # setting `basemap_parameters={}`)
        if basemap_present:
            if basemap_parameters is not None:
                logger.warning("Basemap is being deprecated, consider "
                               "switching to Cartopy.")
                use_basemap = True
                use_cartopy = False

    if use_cartopy and geomap:
        if projection is None:
            projection = get_projection_from_crs(network.srid)

        if ax is None:
            ax = plt.gca(projection=projection)
        else:
            assert isinstance(ax, cartopy.mpl.geoaxes.GeoAxesSubplot), (
                    'The passed axis is not a GeoAxesSubplot. You can '
                    'create one with: \nimport cartopy.crs as ccrs \n'
                    'fig, ax = plt.subplots('
                    'subplot_kw={"projection":ccrs.PlateCarree()})')
    elif ax is None:
        ax = plt.gca()

    x, y = network.buses["x"],  network.buses["y"]

    if jitter is not None:
        x = x + np.random.uniform(low=-jitter, high=jitter, size=len(x))
        y = y + np.random.uniform(low=-jitter, high=jitter, size=len(y))

    axis_transform = ax.transData

    if geomap:
        if use_cartopy:
            axis_transform = draw_map_cartopy(network, x, y, ax, boundaries, margin, geomap)
        elif use_basemap:
            basemap_transform = draw_map_basemap(network, x, y, ax,
                    boundaries, margin, geomap, basemap_parameters)

            # A non-standard projection might be used; the easiest way to
            # support this is to tranform the bus coordinates.
            x, y = basemap_transform(x.values, y.values)
            x = pd.Series(x, network.buses.index)
            y = pd.Series(y, network.buses.index)

    if isinstance(bus_sizes, pd.Series) and isinstance(bus_sizes.index, pd.MultiIndex):
        # We are drawing pies to show all the different shares
        assert len(bus_sizes.index.levels[0].difference(network.buses.index)) == 0, \
            "The first MultiIndex level of bus_sizes must contain buses"
        assert (isinstance(bus_colors, dict) and
                set(bus_colors).issuperset(bus_sizes.index.levels[1])), \
            "bus_colors must be a dictionary defining a color for each element " \
            "in the second MultiIndex level of bus_sizes"

        bus_sizes = bus_sizes.sort_index(level=0, sort_remaining=False)\
                        * projected_area_factor(ax, network.srid)**2

        patches = []
        for b_i in bus_sizes.index.levels[0]:
            s = bus_sizes.loc[b_i]
            radius = s.sum()**0.5
            if radius == 0.0:
                ratios = s
            else:
                ratios = s/s.sum()

            start = 0.25
            for i, ratio in ratios.iteritems():
                patches.append(Wedge((x.at[b_i], y.at[b_i]), radius,
                                     360*start, 360*(start+ratio),
                                     facecolor=bus_colors[i]))
                start += ratio
        bus_collection = PatchCollection(patches, match_original=True, transform=axis_transform)
        ax.add_collection(bus_collection)
    else:
        c = pd.Series(bus_colors, index=network.buses.index)
        s = pd.Series(bus_sizes, index=network.buses.index, dtype="float").fillna(10)
        bus_collection = ax.scatter(x, y, c=c, s=s, cmap=bus_cmap, edgecolor='face', transform=axis_transform)

    def as_branch_series(ser):
        if isinstance(ser, dict) and set(ser).issubset(branch_components):
            return pd.Series(ser)
        elif isinstance(ser, pd.Series):
            if isinstance(ser.index, pd.MultiIndex):
                return ser
            index = ser.index
            ser = ser.values
        else:
            index = network.lines.index
        return pd.Series(ser,
                         index=pd.MultiIndex(levels=(["Line"], index),
                                             codes=(np.zeros(len(index)),
                                                    np.arange(len(index)))))

    line_colors = as_branch_series(line_colors)
    line_widths = as_branch_series(line_widths)
    if not isinstance(line_cmap, dict):
        line_cmap = {'Line': line_cmap}

    branch_collections = []

    for c in network.iterate_components(branch_components):
        l_defaults = defaults_for_branches[c.name]
        l_widths = line_widths.get(c.name, l_defaults['width'])
        l_nums = None
        l_colors = line_colors.get(c.name, l_defaults['color'])

        if isinstance(l_colors, pd.Series):
            if issubclass(l_colors.dtype.type, np.number):
                l_nums = l_colors
                l_colors = None
            else:
                l_colors.fillna(l_defaults['color'], inplace=True)

        if not geometry:
            segments = (np.asarray(((c.df.bus0.map(x),
                                     c.df.bus0.map(y)),
                                    (c.df.bus1.map(x),
                                     c.df.bus1.map(y))))
                        .transpose(2, 0, 1))
        else:
            from shapely.wkt import loads
            from shapely.geometry import LineString
            linestrings = c.df.geometry.map(loads)
            assert all(isinstance(ls, LineString) for ls in linestrings), (
                "The WKT-encoded geometry in the 'geometry' column must be "
                "composed of LineStrings")
            segments = np.asarray(list(linestrings.map(np.asarray)))

        l_collection = LineCollection(segments,
                                      linewidths=l_widths,
                                      antialiaseds=(1,),
                                      colors=l_colors,
                                      transOffset=ax.transData,
                                      transform=axis_transform)

        if l_nums is not None:
            l_collection.set_array(np.asarray(l_nums))
            l_collection.set_cmap(line_cmap.get(c.name, None))
            l_collection.autoscale()

        ax.add_collection(l_collection)
        l_collection.set_zorder(1)

        branch_collections.append(l_collection)

    bus_collection.set_zorder(2)

    ax.update_datalim(compute_bbox_with_margins(margin, x, y))
    ax.autoscale_view()

    if geomap:
        if use_cartopy:
            ax.outline_patch.set_visible(False)
        ax.axis('off')

    ax.set_title(title)

    return (bus_collection,) + tuple(branch_collections)


def get_projection_from_crs(crs):
    if crs == 4326:
        # if data is in latlon system, return default map with latlon system
        return ccrs.PlateCarree()
    try:
        return ccrs.epsg(crs)
    except requests.RequestException:
        logger.warning("A connection to http://epsg.io/ is required for a projected coordinate reference system. "
                       "Falling back to latlong.")
    except ValueError:
        logger.warning(f"'{crs}' does not define a projected coordinate system. "
                       "Falling back to latlong.")
        return ccrs.PlateCarree()


def compute_bbox_with_margins(margin, x, y):
    'Helper function to compute bounding box for the plot'
    # set margins
    pos = np.asarray((x, y))
    minxy, maxxy = pos.min(axis=1), pos.max(axis=1)
    xy1 = minxy - margin*(maxxy - minxy)
    xy2 = maxxy + margin*(maxxy - minxy)
    return tuple(xy1), tuple(xy2)


def projected_area_factor(ax, original_crs):
    """
    Helper function to get the area scale of the current projection in
    reference to the default projection.
    """
    if not hasattr(ax, 'projection'):
        return 1
    if isinstance(ax.projection, ccrs.PlateCarree):
        return 1
    x1, x2, y1, y2 = ax.get_extent()
    pbounds = \
        get_projection_from_crs(original_crs).transform_points(ax.projection,
                    np.array([x1, x2]), np.array([y1, y2]))

    return np.sqrt(abs((x2 - x1) * (y2 - y1))
                   /abs((pbounds[0] - pbounds[1])[:2].prod()))



def draw_map_basemap(network, x, y, ax, boundaries=None, margin=0.05,
                     geomap=True, basemap_parameters=None):

    if boundaries is None:
        (x1, y1), (x2, y2) = compute_bbox_with_margins(margin, x, y)
    else:
        x1, x2, y1, y2 = boundaries

<<<<<<< HEAD
    #First choice should be cartopy
    if cartopy_present:
        resolution = '50m' if isinstance(geomap, bool) else geomap
        assert resolution in ['10m', '50m', '110m'], (
                "Resolution has to be one of '10m', '50m', '110m'")
        gmap = ax.projection
        data_projection = get_projection_from_crs(network.srid)
        ax.set_extent([x1, x2, y1, y2], crs=data_projection)
        if color_geomap:
            ax.add_feature(cartopy.feature.OCEAN.with_scale(resolution),
                           facecolor='lightblue')
            ax.add_feature(cartopy.feature.LAND.with_scale(resolution),
                           facecolor='whitesmoke')
        ax.coastlines(linewidth=0.4, zorder=-1, resolution=resolution)
        border = cartopy.feature.BORDERS.with_scale(resolution)
        ax.add_feature(border, linewidth=0.3)

    elif basemap_present:
        resolution = 'l' if isinstance(geomap, bool) else geomap
        gmap = Basemap(resolution=resolution,
                       llcrnrlat=y1, urcrnrlat=y2, llcrnrlon=x1,
                       urcrnrlon=x2, ax=ax)
        gmap.drawcountries(linewidth=0.3, zorder=-1)
        gmap.drawcoastlines(linewidth=0.4, zorder=-1)
        if color_geomap:
            gmap.drawlsmaks(land_color="whitesmoke",
                            ocean_color="lightblue",
                            grid=1.25, ax=ax)
        # no transformation -> use the default
        data_projection = ax.transData

        # disable gmap transformation due to arbitrary conversion
        # x, y = gmap(x.values, y.values)

    return data_projection
=======
    if basemap_parameters is None:
        basemap_parameters = {}

    resolution = 'l' if isinstance(geomap, bool) else geomap
    gmap = Basemap(resolution=resolution,
                    llcrnrlat=y1, urcrnrlat=y2, llcrnrlon=x1,
                    urcrnrlon=x2, ax=ax, **basemap_parameters)
    gmap.drawcountries(linewidth=0.3, zorder=-1)
    gmap.drawcoastlines(linewidth=0.4, zorder=-1)
    # no transformation -> use the default
    axis_transformation = ax.transData
    basemap_projection = gmap

    # disable gmap transformation due to arbitrary conversion
    # x, y = gmap(x.values, y.values)

    return basemap_projection

def draw_map_cartopy(network, x, y, ax, boundaries=None, margin=0.05, geomap=True):

    if boundaries is None:
        (x1, y1), (x2, y2) = compute_bbox_with_margins(margin, x, y)
    else:
        x1, x2, y1, y2 = boundaries
>>>>>>> a5c2b6e1

    resolution = '50m' if isinstance(geomap, bool) else geomap
    assert resolution in ['10m', '50m', '110m'], (
            "Resolution has to be one of '10m', '50m', '110m'")
    gmap = ax.projection
    axis_transformation = get_projection_from_crs(network.srid)
    ax.set_extent([x1, x2, y1, y2], crs=axis_transformation)
    ax.coastlines(linewidth=0.4, zorder=-1, resolution=resolution)
    border = cartopy.feature.BORDERS.with_scale(resolution)
    ax.add_feature(border, linewidth=0.3)

    return axis_transformation

#This function was borne out of a breakout group at the October 2017
#Munich Open Energy Modelling Initiative Workshop to hack together a
#working example of plotly for networks, see:
#https://forum.openmod-initiative.org/t/breakout-group-on-visualising-networks-with-plotly/384/7

#We thank Bryn Pickering for holding the tutorial on plotly which
#inspired the breakout group and for contributing ideas to the iplot
#function below.

def iplot(network, fig=None, bus_colors='blue',
          bus_colorscale=None, bus_colorbar=None, bus_sizes=10, bus_text=None,
          line_colors='green', line_widths=2, line_text=None, title="",
          branch_components=['Line', 'Link'], iplot=True, jitter=None):
    """
    Plot the network buses and lines interactively using plotly.

    Parameters
    ----------
    fig : dict, default None
        If not None, figure is built upon this fig.
    bus_colors : dict/pandas.Series
        Colors for the buses, defaults to "b"
    bus_colorscale : string
        Name of colorscale if bus_colors are floats, e.g. 'Jet', 'Viridis'
    bus_colorbar : dict
        Plotly colorbar, e.g. {'title' : 'my colorbar'}
    bus_sizes : dict/pandas.Series
        Sizes of bus points, defaults to 10
    bus_text : dict/pandas.Series
        Text for each bus, defaults to bus names
    line_colors : dict/pandas.Series
        Colors for the lines, defaults to "g" for Lines and "cyan" for
        Links. Colors for branches other than Lines can be
        specified using a pandas Series with a MultiIndex.
    line_widths : dict/pandas.Series
        Widths of lines, defaults to 2. Widths for branches other
        than Lines can be specified using a pandas Series with a
        MultiIndex.
    line_text : dict/pandas.Series
        Text for lines, defaults to line names. Text for branches other
        than Lines can be specified using a pandas Series with a
        MultiIndex.
    title : string
        Graph title
    branch_components : list of str
        Branch components to be plotted, defaults to Line and Link.
    iplot : bool, default True
        Automatically do an interactive plot of the figure.
    jitter : None|float
        Amount of random noise to add to bus positions to distinguish
        overlapping buses

    Returns
    -------
    fig: dictionary for plotly figure
    """

    defaults_for_branches = {
        'Link': dict(color="cyan", width=2),
        'Line': dict(color="blue", width=2),
        'Transformer': dict(color='green', width=2)
    }

    if fig is None:
        fig = dict(data=[],layout={})

    if bus_text is None:
        bus_text = 'Bus ' + network.buses.index

    x = network.buses.x
    y = network.buses.y

    if jitter is not None:
        x = x + np.random.uniform(low=-jitter, high=jitter, size=len(x))
        y = y + np.random.uniform(low=-jitter, high=jitter, size=len(y))

    bus_trace = dict(x=x, y=y,
                     text=bus_text,
                     type="scatter",
                     mode="markers",
                     hoverinfo="text",
                     marker=dict(color=bus_colors,
                                 size=bus_sizes),
                     )

    if bus_colorscale is not None:
        bus_trace['marker']['colorscale'] = bus_colorscale

    if bus_colorbar is not None:
        bus_trace['marker']['colorbar'] = bus_colorbar


    def as_branch_series(ser):
        if isinstance(ser, dict) and set(ser).issubset(branch_components):
            return pd.Series(ser)
        elif isinstance(ser, pd.Series):
            if isinstance(ser.index, pd.MultiIndex):
                return ser
            index = ser.index
            ser = ser.values
        else:
            index = network.lines.index
        return pd.Series(ser,
                         index=pd.MultiIndex(levels=(["Line"], index),
                                             labels=(np.zeros(len(index)),
                                                     np.arange(len(index)))))

    line_colors = as_branch_series(line_colors)
    line_widths = as_branch_series(line_widths)

    if line_text is not None:
        line_text = as_branch_series(line_text)

    shapes = []

    shape_traces = []

    for c in network.iterate_components(branch_components):
        l_defaults = defaults_for_branches[c.name]
        l_widths = line_widths.get(c.name, l_defaults['width'])
        l_colors = line_colors.get(c.name, l_defaults['color'])
        l_nums = None

        if line_text is None:
            l_text = c.name + ' ' + c.df.index
        else:
            l_text = line_text.get(c.name)

        if isinstance(l_colors, pd.Series):
            if issubclass(l_colors.dtype.type, np.number):
                l_nums = l_colors
                l_colors = None
            else:
                l_colors.fillna(l_defaults['color'], inplace=True)

        x0 = c.df.bus0.map(x)
        x1 = c.df.bus1.map(x)

        y0 = c.df.bus0.map(y)
        y1 = c.df.bus1.map(y)

        for line in c.df.index:
            color = l_colors if isinstance(l_colors, string_types) else l_colors[line]
            width = l_widths if isinstance(l_widths, (int, float)) else l_widths[line]

            shapes.append(dict(type='line',
                               x0=x0[line],
                               y0=y0[line],
                               x1=x1[line],
                               y1=y1[line],
                               opacity=0.7,
                               line=dict(color=color, width=width)))

        shape_traces.append(dict(x=0.5*(x0+x1),
                                 y=0.5*(y0+y1),
                                 text=l_text,
                                 type="scatter",
                                 mode="markers",
                                 hoverinfo="text",
                                 marker=dict(opacity=0.)))

    fig['data'].extend([bus_trace]+shape_traces)

    fig['layout'].update(dict(shapes=shapes,
                              title=title,
                              hovermode='closest',
                              showlegend=False))
                              #xaxis=dict(range=[6,14]),
                              #yaxis=dict(range=[47,55])


    if iplot:
        if not pltly_present:
            logger.warning("Plotly is not present, so interactive plotting won't work.")
        else:
            pltly.iplot(fig)

    return fig<|MERGE_RESOLUTION|>--- conflicted
+++ resolved
@@ -71,11 +71,7 @@
          bus_colors='b', line_colors='g', bus_sizes=10, line_widths=2,
          title="", line_cmap=None, bus_cmap=None, boundaries=None,
          geometry=False, branch_components=['Line', 'Link'], jitter=None,
-<<<<<<< HEAD
-         basemap=None, color_geomap=False):
-=======
-         basemap=None, basemap_parameters=None):
->>>>>>> a5c2b6e1
+         basemap=None, basemap_parameters=None, color_geomap=None):
     """
     Plot the network buses and lines using matplotlib and Basemap.
 
@@ -121,16 +117,15 @@
     jitter : None|float
         Amount of random noise to add to bus positions to distinguish
         overlapping buses
-<<<<<<< HEAD
-    color_geomap : bool, default False
-        Switch to paint land and sea areas in light colors
-=======
     basemap_parameters : dict
         Specify a dict with additional constructor parameters for the
         Basemap. Will disable Cartopy.
         Use this feature to set a custom projection.
         (e.g. `{'projection': 'tmerc', 'lon_0':10.0, 'lat_0':50.0}`)
->>>>>>> a5c2b6e1
+    color_geomap : dict
+        Specify colors to paint land and sea areas in.
+        (e.g. `{'ocean': 'lightblue', 'land': 'whitesmoke'}`)
+        If no dictionary is provided, colors are white.
 
     Returns
     -------
@@ -200,10 +195,11 @@
 
     if geomap:
         if use_cartopy:
-            axis_transform = draw_map_cartopy(network, x, y, ax, boundaries, margin, geomap)
+            axis_transform = draw_map_cartopy(network, x, y, ax,
+                    boundaries, margin, geomap, color_geomap)
         elif use_basemap:
             basemap_transform = draw_map_basemap(network, x, y, ax,
-                    boundaries, margin, geomap, basemap_parameters)
+                    boundaries, margin, geomap, basemap_parameters, color_geomap)
 
             # A non-standard projection might be used; the easiest way to
             # support this is to tranform the bus coordinates.
@@ -372,50 +368,13 @@
 
 
 def draw_map_basemap(network, x, y, ax, boundaries=None, margin=0.05,
-                     geomap=True, basemap_parameters=None):
+                     geomap=True, basemap_parameters=None, color_geomap=None):
 
     if boundaries is None:
         (x1, y1), (x2, y2) = compute_bbox_with_margins(margin, x, y)
     else:
         x1, x2, y1, y2 = boundaries
 
-<<<<<<< HEAD
-    #First choice should be cartopy
-    if cartopy_present:
-        resolution = '50m' if isinstance(geomap, bool) else geomap
-        assert resolution in ['10m', '50m', '110m'], (
-                "Resolution has to be one of '10m', '50m', '110m'")
-        gmap = ax.projection
-        data_projection = get_projection_from_crs(network.srid)
-        ax.set_extent([x1, x2, y1, y2], crs=data_projection)
-        if color_geomap:
-            ax.add_feature(cartopy.feature.OCEAN.with_scale(resolution),
-                           facecolor='lightblue')
-            ax.add_feature(cartopy.feature.LAND.with_scale(resolution),
-                           facecolor='whitesmoke')
-        ax.coastlines(linewidth=0.4, zorder=-1, resolution=resolution)
-        border = cartopy.feature.BORDERS.with_scale(resolution)
-        ax.add_feature(border, linewidth=0.3)
-
-    elif basemap_present:
-        resolution = 'l' if isinstance(geomap, bool) else geomap
-        gmap = Basemap(resolution=resolution,
-                       llcrnrlat=y1, urcrnrlat=y2, llcrnrlon=x1,
-                       urcrnrlon=x2, ax=ax)
-        gmap.drawcountries(linewidth=0.3, zorder=-1)
-        gmap.drawcoastlines(linewidth=0.4, zorder=-1)
-        if color_geomap:
-            gmap.drawlsmaks(land_color="whitesmoke",
-                            ocean_color="lightblue",
-                            grid=1.25, ax=ax)
-        # no transformation -> use the default
-        data_projection = ax.transData
-
-        # disable gmap transformation due to arbitrary conversion
-        # x, y = gmap(x.values, y.values)
-
-    return data_projection
-=======
     if basemap_parameters is None:
         basemap_parameters = {}
 
@@ -425,6 +384,14 @@
                     urcrnrlon=x2, ax=ax, **basemap_parameters)
     gmap.drawcountries(linewidth=0.3, zorder=-1)
     gmap.drawcoastlines(linewidth=0.4, zorder=-1)
+
+    if color_geomap is None:
+        color_geomap = {'ocean': 'w', 'land': 'w'} 
+
+    gmap.drawlsmask(land_color=color_geomap['land'],
+                    ocean_color=color_geomap['ocean'],
+                    grid=1.25, ax=ax)
+
     # no transformation -> use the default
     axis_transformation = ax.transData
     basemap_projection = gmap
@@ -434,13 +401,13 @@
 
     return basemap_projection
 
-def draw_map_cartopy(network, x, y, ax, boundaries=None, margin=0.05, geomap=True):
+def draw_map_cartopy(network, x, y, ax, boundaries=None, margin=0.05,
+                     geomap=True, color_geomap=None):
 
     if boundaries is None:
         (x1, y1), (x2, y2) = compute_bbox_with_margins(margin, x, y)
     else:
         x1, x2, y1, y2 = boundaries
->>>>>>> a5c2b6e1
 
     resolution = '50m' if isinstance(geomap, bool) else geomap
     assert resolution in ['10m', '50m', '110m'], (
@@ -448,6 +415,15 @@
     gmap = ax.projection
     axis_transformation = get_projection_from_crs(network.srid)
     ax.set_extent([x1, x2, y1, y2], crs=axis_transformation)
+
+    if color_geomap is None:
+        color_geomap = {'ocean': 'w', 'land': 'w'}
+
+    ax.add_feature(cartopy.feature.LAND.with_scale(resolution),
+                    facecolor=color_geomap['land'])
+    ax.add_feature(cartopy.feature.OCEAN.with_scale(resolution),
+                    facecolor=color_geomap['ocean'])
+
     ax.coastlines(linewidth=0.4, zorder=-1, resolution=resolution)
     border = cartopy.feature.BORDERS.with_scale(resolution)
     ax.add_feature(border, linewidth=0.3)
