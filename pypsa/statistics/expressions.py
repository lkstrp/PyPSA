"""Statistics Accessor."""

from __future__ import annotations

import logging
import warnings
from typing import TYPE_CHECKING, Any, Literal

import pandas as pd

from pypsa._options import options
from pypsa.common import (
    MethodHandlerWrapper,
    deprecated_kwargs,
    pass_empty_series_if_keyerror,
)
from pypsa.descriptors import nominal_attrs
from pypsa.plot.statistics.plotter import StatisticInteractivePlotter, StatisticPlotter
from pypsa.statistics.abstract import AbstractStatisticsAccessor

if TYPE_CHECKING:
    from collections.abc import Callable, Collection, Sequence

    from pypsa import Network, NetworkCollection

logger = logging.getLogger(__name__)


def get_operation(n: Network, c: str) -> pd.DataFrame:
    """Get the operation time series of a component."""
    if c in n.branch_components:
        return n.dynamic(c).p0
    if c == "Store":
        return n.dynamic(c).e
    return n.dynamic(c).p


def get_weightings(n: Network, c: str) -> pd.Series:
    """Get the relevant snapshot weighting for a component."""
    if c == "Generator":
        return n.snapshot_weightings["generators"]
    if c in ["StorageUnit", "Store"]:
        return n.snapshot_weightings["stores"]
    return n.snapshot_weightings["objective"]


def port_efficiency(
    n: Network, c_name: str, port: str = "", dynamic: bool = False
) -> pd.Series | pd.DataFrame:
    """Get the efficiency of a component at a specific port."""
    ones = pd.Series(1, index=n.static(c_name).index)
    if port == "":
        efficiency = ones
    elif port == "0":
        efficiency = -ones
    else:
        key = "efficiency" if port == "1" else f"efficiency{port}"
        if dynamic and key in n.static(c_name):
            efficiency = n.get_switchable_as_dense(c_name, key)
        else:
            efficiency = n.static(c_name).get(key, ones)
    return efficiency


def get_transmission_branches(
    n: Network | NetworkCollection, bus_carrier: str | Sequence[str] | None = None
) -> pd.MultiIndex:
    """Get list of assets which transport between buses of the carrier `bus_carrier`."""
    # Check if this is a NetworkCollection (has MultiIndex buses)
    is_network_collection = isinstance(n.buses.carrier.index, pd.MultiIndex)

    if is_network_collection:
        # For NetworkCollection, process each network separately and combine results
        network_results: list[tuple[str, pd.Index]] = []

        # Get the bus carrier mapping - drop network levels for mapping
        bus_carrier_series = n.buses.carrier
        bus_carrier_map = bus_carrier_series.droplevel(
            list(range(bus_carrier_series.index.nlevels - 1))
        )
        bus_carrier_map = bus_carrier_map[~bus_carrier_map.index.duplicated()]

        for c in n.branch_components:
            bus_map = (
                n.static(c).filter(like="bus").apply(lambda ds: ds.map(bus_carrier_map))
            )
            if isinstance(bus_carrier, str):
                bus_carrier_list = [bus_carrier]
            elif bus_carrier is None:
                bus_carrier_list = bus_carrier_map.unique()
            else:
                bus_carrier_list = list(bus_carrier)

            for carrier in bus_carrier_list:
                matching_idx = (
                    bus_map.eq(carrier).astype(int).sum(axis=1)[lambda ds: ds > 1].index
                )
                # Keep the full MultiIndex for NetworkCollection
                network_results.extend((c, idx) for idx in matching_idx)

        # Create MultiIndex with network levels + component and name
        if network_results:
            # Get network index names
            network_names = list(
                n.buses.carrier.index.names[:-1]
            )  # All except last level
            result_names = network_names + ["component", "name"]

            # Flatten tuples: (component, (network_levels..., component_name))
            flattened_results = []
            for component, full_idx in network_results:
                if isinstance(full_idx, tuple):
                    network_parts = full_idx[:-1]
                    component_name = full_idx[-1]
                    flattened_results.append(
                        network_parts + (component, component_name)
                    )
                else:
                    # Single level case - shouldn't happen with NetworkCollection but handle it
                    flattened_results.append((full_idx, component, full_idx))

            return pd.MultiIndex.from_tuples(flattened_results, names=result_names)
        else:
            # Empty result - create empty MultiIndex with correct structure
            network_names = list(n.buses.carrier.index.names[:-1])
            result_names = network_names + ["component", "name"]
            return pd.MultiIndex.from_tuples([], names=result_names)

    else:
        # Original logic for regular Network
        index = {}
        bus_carrier_map = n.buses.carrier

        for c in n.branch_components:
            bus_map = (
                n.static(c).filter(like="bus").apply(lambda ds: ds.map(bus_carrier_map))
            )
            if isinstance(bus_carrier, str):
                bus_carrier = [bus_carrier]
            elif bus_carrier is None:
                bus_carrier = bus_carrier_map.unique()
            res = set()
            for carrier in bus_carrier:
                matching_idx = (
                    bus_map.eq(carrier).astype(int).sum(axis=1)[lambda ds: ds > 1].index
                )
                res |= set(matching_idx)
            index[c] = pd.Index(res)
        return pd.MultiIndex.from_tuples(
            [(c, i) for c, idx in index.items() for i in idx],
            names=["component", "name"],
        )


def get_transmission_carriers(
    n: Network, bus_carrier: str | Sequence[str] | None = None
) -> pd.MultiIndex:
    """Get the carriers which transport between buses of the carrier `bus_carrier`."""
    branches = get_transmission_branches(n, bus_carrier)

    # Check if this is a NetworkCollection
    is_network_collection = isinstance(n.buses.carrier.index, pd.MultiIndex)

    if is_network_collection and len(branches) > 0:
        # For NetworkCollection, branches has structure: (network_levels..., component, name)
        # We need to extract carriers for each (network, component, name) combination
        network_results = []

        # Process each branch
        for branch_tuple in branches:
            network_part = branch_tuple[:-2]
            component = branch_tuple[-2]
            component_name = branch_tuple[-1]

            # Find carrier for this specific component in this network
            try:
                # Build the full index for this component
                full_component_idx = network_part + (component_name,)
                carrier = n.static(component).carrier.loc[full_component_idx]
                network_results.append(network_part + (component, carrier))
            except KeyError:
                # Component not found, skip
                continue

        if network_results:
            # Get network index names
            network_names = list(
                n.buses.carrier.index.names[:-1]
            )  # All except last level
            result_names = network_names + ["component", "carrier"]
            return pd.MultiIndex.from_tuples(network_results, names=result_names)
        else:
            # Empty result
            network_names = list(n.buses.carrier.index.names[:-1])
            result_names = network_names + ["component", "carrier"]
            return pd.MultiIndex.from_tuples([], names=result_names)

    elif not is_network_collection and len(branches) > 0:
        # Original logic for regular Network
        carriers = {}
        for c in branches.unique(0):
            idx = branches[branches.get_loc(c)].get_level_values(1)
            carriers[c] = n.static(c).carrier[idx].unique()
        return pd.MultiIndex.from_tuples(
            [(c, i) for c, idx in carriers.items() for i in idx],
            names=["component", "carrier"],
        )

    else:
        # Empty branches - return empty MultiIndex with correct structure
        if is_network_collection:
            network_names = list(n.buses.carrier.index.names[:-1])
            result_names = network_names + ["component", "carrier"]
        else:
            result_names = ["component", "carrier"]
        return pd.MultiIndex.from_tuples([], names=result_names)


class StatisticHandler:
    """Statistic method handler.

    This class wraps a statistic method and provides a callable instance. To get
    the statistic output as a DataFrame, call the instance with the desired arguments.

    See Also
    --------
    [pypsa.common.MethodHandlerWrapper][]

    """

    def __init__(self, bound_method: Callable, n: Network) -> None:
        """Initialize the statistic handler.

        Parameters
        ----------
        bound_method : Callable
            The bound method/ underlying statistic function to call.
        n : Network
            The network object to use for the statistic calculation.

        """
        self._bound_method = bound_method
        self._n = n
        self.plot = StatisticPlotter(n=n, bound_method=bound_method)
        self.iplot = StatisticInteractivePlotter(n=n, bound_method=bound_method)

    def __call__(self, *args: Any, **kwargs: Any) -> pd.DataFrame:  # noqa: D102
        return self._bound_method(*args, **kwargs)

    def __repr__(self) -> str:
        """Return the string representation of the statistic handler.

        Returns
        -------
        str
            String representation of the statistic handler

        Examples
        --------
        >>> handler = StatisticHandler(lambda x: x,n=n)
        >>> handler
        StatisticHandler(<lambda>)

        """
        return f"StatisticHandler({self._bound_method.__name__})"


class StatisticsAccessor(AbstractStatisticsAccessor):
    """Accessor to calculate different metrics from the network.

    All methods and attributes of the accessor can be used with any [pypsa.Network][]
    instance via `n.statistics`, which is the main facade to the statistics module.

    The statistics methods are another level of accessors, which means that they can
    yield statistics as pandas DataFrames or plots based on them. See the examples for
    more details.

    User Guide
    ----------
    Check out the corresponding user guide: [:material-bookshelf: Statistics](/user-guide/statistics)

    Examples
    --------
    The examples below can be used with any statistical method. The default arguments
    used and the plot type yielded will vary.

    Get aggregated statistics in a single DataFrame:

    >>> n.statistics() # doctest: +ELLIPSIS
                    Optimal Capacity  ...  Market Value
    Generator gas          982.03448  ...   1559.511099
              wind        7292.13406  ...    589.813549
    Line      AC          5613.82931  ...    -43.277041
    Link      DC          4003.90110  ...      0.132018
    Load      load           0.00000  ...           NaN
    <BLANKLINE>
    [5 rows x 12 columns]

    Get the energy balance:

    >>> n.statistics.energy_balance()
    component  carrier  bus_carrier
    Generator  gas      AC              1465.27439
               wind     AC             31082.35370
    Load       load     AC            -32547.62808
    dtype: float64

    Get the optimal capacity:

    >>> n.statistics.optimal_capacity()
    component  carrier
    Generator  gas         982.03448
               wind       7292.13406
    Line       AC         5613.82931
    Link       DC         4003.90110
    dtype: float64

    Create a basic plot on any statistic:

    >>> n.statistics.energy_balance.plot() # doctest: +SKIP
    #TODO Add plot

    Choose a specific plot type:

    >>> n.statistics.energy_balance.plot("bar") # doctest: +SKIP
    #TODO Add plot

    Create a interactive plot:

    >>> n.statistics.energy_balance.iplot() # doctest: +SKIP
    #TODO Add plot

    """

    _methods = [
        "system_cost",
        "capex",
        "installed_capex",
        "expanded_capex",
        "optimal_capacity",
        "installed_capacity",
        "expanded_capacity",
        "opex",
        "supply",
        "withdrawal",
        "transmission",
        "energy_balance",
        "curtailment",
        "capacity_factor",
        "revenue",
        "market_value",
    ]

    def _get_component_index(self, df: pd.DataFrame | pd.Series, c: str) -> pd.Index:
        return df.index

    def _concat_periods(
        self, dfs: list[pd.DataFrame] | dict[str, pd.DataFrame], c: str
    ) -> pd.DataFrame:
        return pd.concat(dfs, axis=1)

    @staticmethod
    def _aggregate_with_weights(
        df: pd.DataFrame,
        weights: pd.Series,
        agg: str | Callable,
    ) -> pd.Series | pd.DataFrame:
        if agg == "sum":
            if isinstance(weights.index, pd.MultiIndex):
                return df.multiply(weights, axis=0).groupby(level=0).sum().T
            return weights @ df
        # Todo: here we leave out the weights, is that correct?
        return df.agg(agg)

    def _aggregate_components_groupby(
        self, vals: pd.DataFrame, grouping: dict, agg: Callable | str, c: str
    ) -> pd.DataFrame:
        if isinstance(vals.index, pd.MultiIndex):
            levels = vals.index.names
<<<<<<< HEAD
            keep_levels = [l for l in levels if l != "component"]
=======
            keep_levels = [l for l in levels if l not in ["component", c]]
>>>>>>> 6c5c505c
            grouping_df = grouping["by"]
            if isinstance(grouping_df, pd.Series):
                grouping_df = grouping_df.to_frame()
            elif isinstance(grouping_df, list):
                grouping_df = pd.concat(grouping_df, axis=1)
            elif not isinstance(grouping_df, pd.DataFrame):
<<<<<<< HEAD
                raise ValueError("grouping_df must be a DataFrame or Series")
=======
                msg = "grouping_df must be a DataFrame or Series"
                raise TypeError(msg)
>>>>>>> 6c5c505c

            was_series = False
            if isinstance(vals, pd.Series):
                vals = vals.rename("value").to_frame()
                was_series = True
<<<<<<< HEAD

=======
>>>>>>> 6c5c505c
            res = (
                vals.assign(**grouping_df)
                .groupby([*keep_levels, *grouping_df.columns])
                .agg(agg)
            )
            return res["value"] if was_series else res
        return vals.groupby(**grouping).agg(agg)

    def _aggregate_components_concat_values(
        self, values: list[pd.DataFrame], agg: Callable | str
    ) -> pd.DataFrame:
        """Concatenate a list of DataFrames."""
        df = pd.concat(values, copy=False) if len(values) > 1 else values[0]
        if not df.index.is_unique:
            df = df.groupby(level=df.index.names).agg(agg)
        return df

    def _aggregate_components_concat_data(
        self, d: dict[str, pd.DataFrame], is_one_component: bool
    ) -> pd.DataFrame | pd.Series:
        if d == {}:
            idx = pd.MultiIndex.from_tuples([], names=["component", "name"])
            return pd.Series([], index=idx)
        first_key = next(iter(d))
        if is_one_component:
            return d[first_key]
        index_names = [x.index.names for x in d.values()]
        # If index names are the same, use them
        if all(x == index_names[0] for x in index_names):
            col_names = ["component"] + index_names[0]
        # Otherwise, use default column names
        elif all(len(x) == 1 for x in index_names):
            col_names = ["component", "name"]
        elif all(len(x) == 3 for x in index_names):
            # TODO Handle better
            col_names = ["network", "component", "carrier"]
        else:
            msg = "Multi-indexed data must have the same index names."
            raise AssertionError(msg)

        df = pd.concat(d, names=col_names)
        return df

    def _apply_option_kwargs(
        self,
        df: pd.DataFrame,
        nice_names: bool | None,
        drop_zero: bool | None,
        round: int | None,
    ) -> pd.DataFrame:
        # TODO move nice names here and drop from groupers
        round_ = options.params.statistics.round if round is None else round
        drop_zero_ = (
            options.params.statistics.drop_zero if drop_zero is None else drop_zero
        )
        if round_:
            df = df.round(round_)
        if drop_zero_:
            df = df[df != 0]

        return df

    def _aggregate_across_components(
        self, df: pd.Series | pd.DataFrame, agg: Callable | str
    ) -> pd.Series | pd.DataFrame:
        levels = [l for l in df.index.names if l != "component"]
        return df.groupby(level=levels).agg(agg)

    def _aggregate_components_skip_iteration(
        self, vals: pd.Series | pd.DataFrame
    ) -> bool:
        return vals.empty

    def __call__(
        self,
        comps: str | Sequence[str] | None = None,
        aggregate_groups: Callable | str = "sum",
        aggregate_across_components: bool = False,
        groupby: str | Sequence[str] | Callable = "carrier",
        at_port: bool | str | Sequence[str] = False,
        carrier: str | Sequence[str] | None = None,
        bus_carrier: str | Sequence[str] | None = None,
        nice_names: bool | None = None,
        drop_zero: bool | None = None,
        round: int | None = None,
        aggregate_time: None = None,
    ) -> pd.DataFrame:
        """Calculate **multiple statistical values** for a network.

        This function calls multiple function in the background in order to
        derive a full table of relevant network information. It groups the
        values to components according to the groupby argument.

        Parameters
        ----------
        comps : str | Sequence[str] | None, default=None
            Components to include in the calculation. If None, includes all one-port
            and branch components. Available components are 'Generator', 'StorageUnit',
            'Store', 'Load', 'Line', 'Transformer' and'Link'.
        aggregate_groups : Callable | str, default="sum"
            Function to aggregate groups when using the groupby parameter.
            Any pandas aggregation function can be used.
        aggregate_across_components : bool, default=False
            Whether to aggregate across components. If there are different components
            which would be grouped together due to the same index, this is avoided.
        groupby : str | Sequence[str] | Callable, default=["carrier", "bus_carrier"]
            How to group components:
            - str or list of str: Column names from component static DataFrames
            - callable: Function that takes network and component name as arguments
        at_port : bool | str | Sequence[str], default=True
            Which ports to consider:
            - True: All ports of components
            - False: Exclude first port ("bus"/"bus0")
            - str or list of str: Specific ports to include
        carrier : str | Sequence[str] | None, default=None
            Filter by carrier. If specified, only considers assets with given
            carrier(s).
        bus_carrier : str | Sequence[str] | None, default=None
            Filter by carrier of connected buses. If specified, only considers assets
            connected to buses with the given carrier(s).
        nice_names : bool | None, default=None
            Whether to use carrier nice names defined in n.carriers.nice_name. Defaults
            to module wide option (default: True).
            See `pypsa.options.params.statistics.describe()` for more information.
        drop_zero : bool | None, default=None
            Whether to drop zero values from the result. Defaults to module wide option
            (default: True). See `pypsa.options.params.statistics.describe()` for more
            information.
        round : int | None, default=None
            Number of decimal places to round the result to. Defaults to module wide
            option (default: 2). See `pypsa.options.params.statistics.describe()` for more
            information.
        aggregate_time : None
            Deprecated. Use dedicated functions for individual statistics instead.

        Returns
        -------
        df :
            pandas.DataFrame with columns given the different quantities.

        Examples
        --------
        >>> n.statistics.optimal_capacity()
        component  carrier
        Generator  gas         982.03448
                   wind       7292.13406
        Line       AC         5613.82931
        Link       DC         4003.90110
        dtype: float64

        """
        if aggregate_time is not None:
            warnings.warn(
                "The parameter `aggregate_time` is deprecated for the summary function."
                "Please use it for individual statistics instead. Deprecated in "
                "version 0.34 and will be removed in version 1.0.",
                DeprecationWarning,
                stacklevel=2,
            )
        funcs: list[Callable] = [
            self.optimal_capacity,
            self.installed_capacity,
            self.supply,
            self.withdrawal,
            self.energy_balance,
            self.transmission,
            self.capacity_factor,
            self.curtailment,
            self.capex,
            self.opex,
            self.revenue,
            self.market_value,
        ]

        res = {}
        for func in funcs:
            df = func(
                comps=comps,
                aggregate_groups=aggregate_groups,
                aggregate_across_components=aggregate_across_components,
                groupby=groupby,
                at_port=at_port,
                carrier=carrier,
                bus_carrier=bus_carrier,
                nice_names=nice_names,
                drop_zero=drop_zero,
                round=round,
            )
            res[df.attrs["name"]] = df
        index = pd.Index(set.union(*[set(df.index) for df in res.values()]))
        res = {k: v.reindex(index, fill_value=0.0) for k, v in res.items()}
        return pd.concat(res, axis=1).sort_index(axis=0)

    @MethodHandlerWrapper(handler_class=StatisticHandler, inject_attrs={"n": "_n"})
    def capex(  # noqa: D417
        self,
        comps: str | Sequence[str] | None = None,
        aggregate_groups: Callable | str = "sum",
        aggregate_across_components: bool = False,
        groupby: str | Sequence[str] | Callable = "carrier",
        at_port: bool | str | Sequence[str] = False,
        carrier: str | Sequence[str] | None = None,
        bus_carrier: str | Sequence[str] | None = None,
        nice_names: bool | None = None,
        drop_zero: bool | None = None,
        round: int | None = None,
        cost_attribute: str = "capital_cost",
    ) -> pd.DataFrame:
        """Calculate the **capital expenditure**.

        Includes newly installed and existing assets, measured in the specified
        currency.

        Parameters
        ----------
        comps : str | Sequence[str] | None, default=None
            Components to include in the calculation. If None, includes all one-port
            and branch components. Available components are 'Generator', 'StorageUnit',
            'Store', 'Load', 'Line', 'Transformer' and'Link'.
        aggregate_groups : Callable | str, default="sum"
            Function to aggregate groups when using the groupby parameter.
            Any pandas aggregation function can be used.
        aggregate_across_components : bool, default=False
            Whether to aggregate across components. If there are different components
            which would be grouped together due to the same index, this is avoided.
        groupby : str | Sequence[str] | Callable, default=["carrier", "bus_carrier"]
            How to group components:
            - str or list of str: Column names from component static DataFrames
            - callable: Function that takes network and component name as arguments
        at_port : bool | str | Sequence[str], default=True
            Which ports to consider:
            - True: All ports of components
            - False: Exclude first port ("bus"/"bus0")
            - str or list of str: Specific ports to include
        carrier : str | Sequence[str] | None, default=None
            Filter by carrier. If specified, only considers assets with given
            carrier(s).
        bus_carrier : str | Sequence[str] | None, default=None
            Filter by carrier of connected buses. If specified, only considers assets
            connected to buses with the given carrier(s).
        nice_names : bool | None, default=None
            Whether to use carrier nice names defined in n.carriers.nice_name. Defaults
            to module wide option (default: True).
            See `pypsa.options.params.statistics.describe()` for more information.
        drop_zero : bool | None, default=None
            Whether to drop zero values from the result. Defaults to module wide option
            (default: True). See `pypsa.options.params.statistics.describe()` for more
            information.
        round : int | None, default=None
            Number of decimal places to round the result to. Defaults to module wide
            option (default: 2). See `pypsa.options.params.statistics.describe()` for more
            information.

        Other Parameters
        ----------------
        cost_attribute : str
            Network attribute that should be used to calculate Capital Expenditure.
            Defaults to `capital_cost`.

        Returns
        -------
        pd.DataFrame
            Capital expenditure with components as rows and a single column of
            aggregated values.

        Examples
        --------
        >>> n.statistics.capex()
        Series([], dtype: float64)

        """

        @pass_empty_series_if_keyerror
        def func(n: Network, c: str, port: str) -> pd.Series:
            col = n.static(c).eval(f"{nominal_attrs[c]}_opt * {cost_attribute}")
            return col

        df = self._aggregate_components(
            func,
            comps=comps,
            agg=aggregate_groups,
            aggregate_across_components=aggregate_across_components,
            groupby=groupby,
            at_port=at_port,
            carrier=carrier,
            bus_carrier=bus_carrier,
            nice_names=nice_names,
            drop_zero=drop_zero,
            round=round,
        )
        df.attrs["name"] = "Capital Expenditure"
        df.attrs["unit"] = "currency"
        return df

    @MethodHandlerWrapper(handler_class=StatisticHandler, inject_attrs={"n": "_n"})
    def installed_capex(  # noqa: D417
        self,
        comps: str | Sequence[str] | None = None,
        aggregate_groups: Callable | str = "sum",
        aggregate_across_components: bool = False,
        groupby: str | Sequence[str] | Callable = "carrier",
        at_port: bool | str | Sequence[str] = False,
        carrier: str | Sequence[str] | None = None,
        bus_carrier: str | Sequence[str] | None = None,
        nice_names: bool | None = None,
        drop_zero: bool | None = None,
        round: int | None = None,
        cost_attribute: str = "capital_cost",
    ) -> pd.DataFrame:
        """Calculate the **capital expenditure** of already built capacities.

        Parameters
        ----------
        comps : str | Sequence[str] | None, default=None
            Components to include in the calculation. If None, includes all one-port
            and branch components. Available components are 'Generator', 'StorageUnit',
            'Store', 'Load', 'Line', 'Transformer' and'Link'.
        aggregate_groups : Callable | str, default="sum"
            Function to aggregate groups when using the groupby parameter.
            Any pandas aggregation function can be used.
        aggregate_across_components : bool, default=False
            Whether to aggregate across components. If there are different components
            which would be grouped together due to the same index, this is avoided.
        groupby : str | Sequence[str] | Callable, default=["carrier", "bus_carrier"]
            How to group components:
            - str or list of str: Column names from component static DataFrames
            - callable: Function that takes network and component name as arguments
        at_port : bool | str | Sequence[str], default=True
            Which ports to consider:
            - True: All ports of components
            - False: Exclude first port ("bus"/"bus0")
            - str or list of str: Specific ports to include
        carrier : str | Sequence[str] | None, default=None
            Filter by carrier. If specified, only considers assets with given
            carrier(s).
        bus_carrier : str | Sequence[str] | None, default=None
            Filter by carrier of connected buses. If specified, only considers assets
            connected to buses with the given carrier(s).
        nice_names : bool | None, default=None
            Whether to use carrier nice names defined in n.carriers.nice_name. Defaults
            to module wide option (default: True).
            See `pypsa.options.params.statistics.describe()` for more information.
        drop_zero : bool | None, default=None
            Whether to drop zero values from the result. Defaults to module wide option
            (default: True). See `pypsa.options.params.statistics.describe()` for more
            information.
        round : int | None, default=None
            Number of decimal places to round the result to. Defaults to module wide
            option (default: 2). See `pypsa.options.params.statistics.describe()` for more
            information.

        Other Parameters
        ----------------
        cost_attribute : str
            Network attribute that should be used to calculate Capital Expenditure.
            Defaults to `capital_cost`.

        Returns
        -------
        pd.DataFrame
            Capital expenditure of already built capacities with components as rows and
            a single column of aggregated values.

        Examples
        --------
        >>> n.statistics.installed_capex()
        component  carrier
        Generator  gas        2.120994e+07
                   wind       6.761698e+05
        Line       AC         1.653634e+04
        Link       DC         1.476534e+03
        dtype: float64

        """

        @pass_empty_series_if_keyerror
        def func(n: Network, c: str, port: str) -> pd.Series:
            col = n.static(c).eval(f"{nominal_attrs[c]} * {cost_attribute}")
            return col

        df = self._aggregate_components(
            func,
            comps=comps,
            agg=aggregate_groups,
            aggregate_across_components=aggregate_across_components,
            groupby=groupby,
            at_port=at_port,
            carrier=carrier,
            bus_carrier=bus_carrier,
            nice_names=nice_names,
            drop_zero=drop_zero,
            round=round,
        )
        df.attrs["name"] = "Capital Expenditure Fixed"
        df.attrs["unit"] = "currency"
        return df

    @MethodHandlerWrapper(handler_class=StatisticHandler, inject_attrs={"n": "_n"})
    def expanded_capex(  # noqa: D417
        self,
        comps: str | Sequence[str] | None = None,
        aggregate_groups: Callable | str = "sum",
        aggregate_across_components: bool = False,
        groupby: str | Sequence[str] | Callable = "carrier",
        at_port: bool | str | Sequence[str] = False,
        carrier: str | Sequence[str] | None = None,
        bus_carrier: str | Sequence[str] | None = None,
        nice_names: bool | None = None,
        drop_zero: bool | None = None,
        round: int | None = None,
        cost_attribute: str = "capital_cost",
    ) -> pd.DataFrame:
        """Calculate the **capital expenditure** of expanded capacities.

        Parameters
        ----------
        comps : str | Sequence[str] | None, default=None
            Components to include in the calculation. If None, includes all one-port
            and branch components. Available components are 'Generator', 'StorageUnit',
            'Store', 'Load', 'Line', 'Transformer' and'Link'.
        aggregate_groups : Callable | str, default="sum"
            Function to aggregate groups when using the groupby parameter.
            Any pandas aggregation function can be used.
        aggregate_across_components : bool, default=False
            Whether to aggregate across components. If there are different components
            which would be grouped together due to the same index, this is avoided.
        groupby : str | Sequence[str] | Callable, default=["carrier", "bus_carrier"]
            How to group components:
            - str or list of str: Column names from component static DataFrames
            - callable: Function that takes network and component name as arguments
        at_port : bool | str | Sequence[str], default=True
            Which ports to consider:
            - True: All ports of components
            - False: Exclude first port ("bus"/"bus0")
            - str or list of str: Specific ports to include
        carrier : str | Sequence[str] | None, default=None
            Filter by carrier. If specified, only considers assets with given
            carrier(s).
        bus_carrier : str | Sequence[str] | None, default=None
            Filter by carrier of connected buses. If specified, only considers assets
            connected to buses with the given carrier(s).
        nice_names : bool | None, default=None
            Whether to use carrier nice names defined in n.carriers.nice_name. Defaults
            to module wide option (default: True).
            See `pypsa.options.params.statistics.describe()` for more information.
        drop_zero : bool | None, default=None
            Whether to drop zero values from the result. Defaults to module wide option
            (default: True). See `pypsa.options.params.statistics.describe()` for more
            information.
        round : int | None, default=None
            Number of decimal places to round the result to. Defaults to module wide
            option (default: 2). See `pypsa.options.params.statistics.describe()` for more
            information.

        Other Parameters
        ----------------
        cost_attribute : str
            Network attribute that should be used to calculate Capital Expenditure.
            Defaults to `capital_cost`.

        Returns
        -------
        pd.DataFrame
            Capital expenditure of expanded capacities with components as rows and
            a single column of aggregated values.

        Examples
        --------
        >>> n.statistics.expanded_capex()
        component  carrier
        Generator  gas       -2.120994e+07
                   wind      -6.761698e+05
        ...

        """
        df = self.capex(
            comps=comps,
            aggregate_groups=aggregate_groups,
            aggregate_across_components=aggregate_across_components,
            groupby=groupby,
            at_port=at_port,
            carrier=carrier,
            bus_carrier=bus_carrier,
            nice_names=nice_names,
            drop_zero=drop_zero,
            round=round,
            cost_attribute=cost_attribute,
        ).sub(
            self.installed_capex(
                comps=comps,
                aggregate_groups=aggregate_groups,
                aggregate_across_components=aggregate_across_components,
                groupby=groupby,
                at_port=at_port,
                carrier=carrier,
                bus_carrier=bus_carrier,
                nice_names=nice_names,
                drop_zero=drop_zero,
                round=round,
                cost_attribute=cost_attribute,
            ),
            fill_value=0,
        )
        df.attrs["name"] = "Capital Expenditure Expanded"
        df.attrs["unit"] = "currency"
        return df

    @MethodHandlerWrapper(handler_class=StatisticHandler, inject_attrs={"n": "_n"})
    def optimal_capacity(  # noqa: D417
        self,
        comps: str | Sequence[str] | None = None,
        aggregate_groups: Callable | str = "sum",
        aggregate_across_components: bool = False,
        groupby: str | Sequence[str] | Callable = "carrier",
        at_port: str | Sequence[str] | bool | None = None,
        carrier: str | Sequence[str] | None = None,
        bus_carrier: str | Sequence[str] | None = None,
        nice_names: bool | None = None,
        drop_zero: bool | None = None,
        round: int | None = None,
        storage: bool = False,
    ) -> pd.DataFrame:
        """Calculate the **optimal capacity** of the network components in MW.

        Positive capacity values correspond to production capacities and
        negative values to consumption capacities.

        Parameters
        ----------
        comps : str | Sequence[str] | None, default=None
            Components to include in the calculation. If None, includes all one-port
            and branch components. Available components are 'Generator', 'StorageUnit',
            'Store', 'Load', 'Line', 'Transformer' and'Link'.
        aggregate_groups : Callable | str, default="sum"
            Function to aggregate groups when using the groupby parameter.
            Any pandas aggregation function can be used.
        aggregate_across_components : bool, default=False
            Whether to aggregate across components. If there are different components
            which would be grouped together due to the same index, this is avoided.
        groupby : str | Sequence[str] | Callable, default=["carrier", "bus_carrier"]
            How to group components:
            - str or list of str: Column names from component static DataFrames
            - callable: Function that takes network and component name as arguments
        at_port : bool | str | Sequence[str], default=True
            Which ports to consider:
            - True: All ports of components
            - False: Exclude first port ("bus"/"bus0")
            - str or list of str: Specific ports to include
        carrier : str | Sequence[str] | None, default=None
            Filter by carrier. If specified, only considers assets with given
            carrier(s).
        bus_carrier : str | Sequence[str] | None, default=None
            Filter by carrier of connected buses. If specified, only considers assets
            connected to buses with the given carrier(s).
        nice_names : bool | None, default=None
            Whether to use carrier nice names defined in n.carriers.nice_name. Defaults
            to module wide option (default: True).
            See `pypsa.options.params.statistics.describe()` for more information.
        drop_zero : bool | None, default=None
            Whether to drop zero values from the result. Defaults to module wide option
            (default: True). See `pypsa.options.params.statistics.describe()` for more
            information.
        round : int | None, default=None
            Number of decimal places to round the result to. Defaults to module wide
            option (default: 2). See `pypsa.options.params.statistics.describe()` for more
            information.

        Other Parameters
        ----------------
        storage : bool, default=False
            Whether to consider only storage capacities of the components
            `Store` and `StorageUnit`.

        Returns
        -------
        pd.DataFrame
            Optimal capacity of the network components with components as rows and
            a single column of aggregated values.

        Examples
        --------
        >>> n.statistics.optimal_capacity()
        component  carrier
        Generator  gas         982.03448
                   wind       7292.13406
        Line       AC         5613.82931
        Link       DC         4003.90110
        dtype: float64

        """
        if storage:
            comps = ("Store", "StorageUnit")
        if bus_carrier and at_port is None:
            at_port = True

        @pass_empty_series_if_keyerror
        def func(n: Network, c: str, port: str) -> pd.Series:
            efficiency = port_efficiency(n, c, port=port)
            if not at_port:
                efficiency = abs(efficiency)
            col = n.static(c)[f"{nominal_attrs[c]}_opt"] * efficiency
            if storage and (c == "StorageUnit"):
                col = col * n.static(c).max_hours
            return col

        df = self._aggregate_components(
            func,
            comps=comps,
            agg=aggregate_groups,
            aggregate_across_components=aggregate_across_components,
            groupby=groupby,
            at_port=at_port,
            carrier=carrier,
            bus_carrier=bus_carrier,
            nice_names=nice_names,
            drop_zero=drop_zero,
            round=round,
        )
        df.attrs["name"] = "Optimal Capacity"
        df.attrs["unit"] = "MW"
        return df

    @MethodHandlerWrapper(handler_class=StatisticHandler, inject_attrs={"n": "_n"})
    def installed_capacity(  # noqa: D417
        self,
        comps: str | Sequence[str] | None = None,
        aggregate_groups: Callable | str = "sum",
        aggregate_across_components: bool = False,
        groupby: str | Sequence[str] | Callable = "carrier",
        at_port: str | Sequence[str] | bool | None = None,
        carrier: str | Sequence[str] | None = None,
        bus_carrier: str | Sequence[str] | None = None,
        nice_names: bool | None = None,
        drop_zero: bool | None = None,
        round: int | None = None,
        storage: bool = False,
    ) -> pd.DataFrame:
        """Calculate the **installed capacity** of the network components in MW.

        Positive capacity values correspond to production capacities and
        negative values to consumption capacities.

        Parameters
        ----------
        comps : str | Sequence[str] | None, default=None
            Components to include in the calculation. If None, includes all one-port
            and branch components. Available components are 'Generator', 'StorageUnit',
            'Store', 'Load', 'Line', 'Transformer' and'Link'.
        aggregate_groups : Callable | str, default="sum"
            Function to aggregate groups when using the groupby parameter.
            Any pandas aggregation function can be used.
        aggregate_across_components : bool, default=False
            Whether to aggregate across components. If there are different components
            which would be grouped together due to the same index, this is avoided.
        groupby : str | Sequence[str] | Callable, default=["carrier", "bus_carrier"]
            How to group components:
            - str or list of str: Column names from component static DataFrames
            - callable: Function that takes network and component name as arguments
        at_port : bool | str | Sequence[str], default=True
            Which ports to consider:
            - True: All ports of components
            - False: Exclude first port ("bus"/"bus0")
            - str or list of str: Specific ports to include
        carrier : str | Sequence[str] | None, default=None
            Filter by carrier. If specified, only considers assets with given
            carrier(s).
        bus_carrier : str | Sequence[str] | None, default=None
            Filter by carrier of connected buses. If specified, only considers assets
            connected to buses with the given carrier(s).
        nice_names : bool | None, default=None
            Whether to use carrier nice names defined in n.carriers.nice_name. Defaults
            to module wide option (default: True).
            See `pypsa.options.params.statistics.describe()` for more information.
        drop_zero : bool | None, default=None
            Whether to drop zero values from the result. Defaults to module wide option
            (default: True). See `pypsa.options.params.statistics.describe()` for more
            information.
        round : int | None, default=None
            Number of decimal places to round the result to. Defaults to module wide
            option (default: 2). See `pypsa.options.params.statistics.describe()` for
            more information.

        Other Parameters
        ----------------
        storage : bool, default=False
            Whether to consider only storage capacities of the components
            `Store` and `StorageUnit`.

        Returns
        -------
            pd.DataFrame
                Installed capacity of the network components with components as rows and
                a single column of aggregated values.

        Examples
        --------
        >>> n.statistics.installed_capacity()
        component  carrier
        Generator  gas        150000.0
                   wind          290.0
        Line       AC         160000.0
        Link       DC           4000.0
        dtype: float64

        """
        if storage:
            comps = ("Store", "StorageUnit")
        if bus_carrier and at_port is None:
            at_port = True

        @pass_empty_series_if_keyerror
        def func(n: Network, c: str, port: str) -> pd.Series:
            efficiency = port_efficiency(n, c, port=port)
            if not at_port:
                efficiency = abs(efficiency)
            col = n.static(c)[f"{nominal_attrs[c]}"] * efficiency
            if storage and (c == "StorageUnit"):
                col = col * n.static(c).max_hours
            return col

        df = self._aggregate_components(
            func,
            comps=comps,
            agg=aggregate_groups,
            aggregate_across_components=aggregate_across_components,
            groupby=groupby,
            at_port=at_port,
            carrier=carrier,
            bus_carrier=bus_carrier,
            nice_names=nice_names,
            drop_zero=drop_zero,
            round=round,
        )
        df.attrs["name"] = "Installed Capacity"
        df.attrs["unit"] = "MW"
        return df

    @MethodHandlerWrapper(handler_class=StatisticHandler, inject_attrs={"n": "_n"})
    def expanded_capacity(
        self,
        comps: str | Sequence[str] | None = None,
        aggregate_groups: Callable | str = "sum",
        aggregate_across_components: bool = False,
        groupby: str | Sequence[str] | Callable = "carrier",
        at_port: str | Sequence[str] | bool | None = None,
        carrier: str | Sequence[str] | None = None,
        bus_carrier: str | Sequence[str] | None = None,
        nice_names: bool | None = None,
        drop_zero: bool | None = None,
        round: int | None = None,
    ) -> pd.DataFrame:
        """Calculate the **expanded capacity** of the network components in MW.

        Positive capacity values correspond to production capacities and
        negative values to consumption capacities.

        Parameters
        ----------
        comps : str | Sequence[str] | None, default=None
            Components to include in the calculation. If None, includes all one-port
            and branch components. Available components are 'Generator', 'StorageUnit',
            'Store', 'Load', 'Line', 'Transformer' and'Link'.
        aggregate_groups : Callable | str, default="sum"
            Function to aggregate groups when using the groupby parameter.
            Any pandas aggregation function can be used.
        aggregate_across_components : bool, default=False
            Whether to aggregate across components. If there are different components
            which would be grouped together due to the same index, this is avoided.
        groupby : str | Sequence[str] | Callable, default=["carrier", "bus_carrier"]
            How to group components:
            - str or list of str: Column names from component static DataFrames
            - callable: Function that takes network and component name as arguments
        at_port : bool | str | Sequence[str], default=True
            Which ports to consider:
            - True: All ports of components
            - False: Exclude first port ("bus"/"bus0")
            - str or list of str: Specific ports to include
        carrier : str | Sequence[str] | None, default=None
            Filter by carrier. If specified, only considers assets with given
            carrier(s).
        bus_carrier : str | Sequence[str] | None, default=None
            Filter by carrier of connected buses. If specified, only considers assets
            connected to buses with the given carrier(s).
        nice_names : bool | None, default=None
            Whether to use carrier nice names defined in n.carriers.nice_name. Defaults
            to module wide option (default: True).
            See `pypsa.options.params.statistics.describe()` for more information.
        drop_zero : bool | None, default=None
            Whether to drop zero values from the result. Defaults to module wide option
            (default: True). See `pypsa.options.params.statistics.describe()` for more
            information.
        round : int | None, default=None
            Number of decimal places to round the result to. Defaults to module wide
            option (default: 2). See `pypsa.options.params.statistics.describe()` for
            more information.

        Returns
        -------
        pd.DataFrame
            Expanded capacity of the network components with components as rows and
            a single column of aggregated values.

        Examples
        --------
        >>> n.statistics.expanded_capacity()
        Series([], dtype: float64)

        """
        optimal = self.optimal_capacity(
            comps=comps,
            aggregate_groups=aggregate_groups,
            aggregate_across_components=aggregate_across_components,
            groupby=groupby,
            at_port=at_port,
            carrier=carrier,
            bus_carrier=bus_carrier,
            nice_names=nice_names,
            drop_zero=drop_zero,
            round=round,
        )
        installed = self.installed_capacity(
            comps=comps,
            aggregate_groups=aggregate_groups,
            aggregate_across_components=aggregate_across_components,
            groupby=groupby,
            at_port=at_port,
            carrier=carrier,
            bus_carrier=bus_carrier,
            nice_names=nice_names,
            drop_zero=drop_zero,
            round=round,
        )
        installed = installed.reindex(optimal.index, fill_value=0)
        df = optimal.sub(installed).where(optimal.abs() > installed.abs(), 0)
        df.attrs["name"] = "Expanded Capacity"
        df.attrs["unit"] = "MW"
        return df

    @MethodHandlerWrapper(handler_class=StatisticHandler, inject_attrs={"n": "_n"})
    def opex(  # noqa: D417
        self,
        comps: str | Sequence[str] | None = None,
        aggregate_time: str | bool = "sum",
        aggregate_groups: Callable | str = "sum",
        aggregate_across_components: bool = False,
        groupby: str | Sequence[str] | Callable = "carrier",
        at_port: bool | str | Sequence[str] = False,
        carrier: str | Sequence[str] | None = None,
        bus_carrier: str | Sequence[str] | None = None,
        nice_names: bool | None = None,
        drop_zero: bool | None = None,
        round: int | None = None,
        cost_types: str | Sequence[str] | None = None,
    ) -> pd.DataFrame:
        """Calculate the **operational expenditure** in the network in given currency.

        Operational expenditures include the marginal, marginal quadratic,
        storage holding, spillage, start-up, shut-down and stand-by costs.

        Parameters
        ----------
        comps : str | Sequence[str] | None, default=None
            Components to include in the calculation. If None, includes all one-port
            and branch components. Available components are 'Generator', 'StorageUnit',
            'Store', 'Load', 'Line', 'Transformer' and'Link'.
        aggregate_groups : Callable | str, default="sum"
            Function to aggregate groups when using the groupby parameter.
            Any pandas aggregation function can be used.
        aggregate_across_components : bool, default=False
            Whether to aggregate across components. If there are different components
            which would be grouped together due to the same index, this is avoided.
        groupby : str | Sequence[str] | Callable, default=["carrier", "bus_carrier"]
            How to group components:
            - str or list of str: Column names from component static DataFrames
            - callable: Function that takes network and component name as arguments
        at_port : bool | str | Sequence[str], default=True
            Which ports to consider:
            - True: All ports of components
            - False: Exclude first port ("bus"/"bus0")
            - str or list of str: Specific ports to include
        carrier : str | Sequence[str] | None, default=None
            Filter by carrier. If specified, only considers assets with given
            carrier(s).
        bus_carrier : str | Sequence[str] | None, default=None
            Filter by carrier of connected buses. If specified, only considers assets
            connected to buses with the given carrier(s).
        nice_names : bool | None, default=None
            Whether to use carrier nice names defined in n.carriers.nice_name. Defaults
            to module wide option (default: True).
            See `pypsa.options.params.statistics.describe()` for more information.
        drop_zero : bool | None, default=None
            Whether to drop zero values from the result. Defaults to module wide option
            (default: True). See `pypsa.options.params.statistics.describe()` for more
            information.
        round : int | None, default=None
            Number of decimal places to round the result to. Defaults to module wide
            option (default: 2). See `pypsa.options.params.statistics.describe()` for
            more information.

        Other Parameters
        ----------------
        aggregate_time : str | bool, default="sum"
            Type of aggregation when aggregating time series. Deactivate by setting to
            False. Any pandas aggregation function can be used. Note that when
            aggregating the time series are aggregated to MWh using snapshot weightings.
            With False the time series is given in MW.
        cost_types : str | Sequence[str] | None, default=None
            List of cost types to include in the calculation. Available options
            are: 'marginal_cost', 'marginal_cost_quadratic',
            'marginal_cost_storage', 'spill_cost', 'start_up_cost',
            'shut_down_cost', 'stand_by_cost'. Defaults to all (when None).

        Returns
        -------
        pd.DataFrame
            Ongoing operational costs with components as rows and
            either time steps as columns (if aggregate_time=False) or a single column
            of aggregated values.

        Examples
        --------
        >>> n.statistics.opex()
        Series([], dtype: float64)

        """
        from pypsa.optimization.optimize import lookup

        if cost_types is None:
            cost_types_ = [
                "marginal_cost",
                "marginal_cost_quadratic",
                "marginal_cost_storage",
                "spill_cost",
                "start_up_cost",
                "shut_down_cost",
                "stand_by_cost",
            ]
        elif isinstance(cost_types, str):
            cost_types_ = [cost_types]
        else:
            cost_types_ = list(cost_types)

        @pass_empty_series_if_keyerror
        def func(n: Network, c: str, port: str) -> pd.Series:
            result = []
            weights = n.snapshot_weightings.objective
            weights_one = pd.Series(1.0, index=weights.index)
            com_i = n.components[c].committables

            for cost_type in [
                "marginal_cost",
                "marginal_cost_storage",
                "marginal_cost_quadratic",
                "spill_cost",
            ]:
                if cost_type in cost_types_ and cost_type in n.static(c):
                    attr = lookup.query(cost_type).loc[c].index.item() + port
                    cost = n.get_switchable_as_dense(c, cost_type)
                    p = n.dynamic(c)[attr]
                    var = p * p if cost_type == "marginal_cost_quadratic" else p
                    opex = var * cost
                    term = self._aggregate_timeseries(opex, weights, agg=aggregate_time)
                    result.append(term)

            mapping = {
                "start_up_cost": "start_up",
                "shut_down_cost": "shut_down",
                "stand_by_cost": "status",
            }
            for cost_type, attr in mapping.items():
                if (
                    cost_type in cost_types_
                    and cost_type in n.static(c)
                    and not com_i.empty
                ):
                    cost = n.get_switchable_as_dense(c, cost_type, inds=com_i)
                    var = n.dynamic(c)[attr].loc[:, com_i]
                    opex = var * cost
                    w = weights if attr == "status" else weights_one
                    term = self._aggregate_timeseries(opex, w, agg=aggregate_time)
                    result.append(term)
            if not result:
                return pd.Series()
            result = pd.concat(result)
            return result.groupby(level=list(range(result.index.nlevels))).sum()

        df = self._aggregate_components(
            func,
            comps=comps,
            agg=aggregate_groups,
            aggregate_across_components=aggregate_across_components,
            groupby=groupby,
            at_port=at_port,
            carrier=carrier,
            bus_carrier=bus_carrier,
            nice_names=nice_names,
            drop_zero=drop_zero,
            round=round,
        )
        df.attrs["name"] = "Operational Expenditure"
        df.attrs["unit"] = "currency"
        return df

    @MethodHandlerWrapper(handler_class=StatisticHandler, inject_attrs={"n": "_n"})
    def system_cost(  # noqa: D417
        self,
        comps: str | Sequence[str] | None = None,
        aggregate_time: str | bool = "sum",
        aggregate_groups: Callable | str = "sum",
        aggregate_across_components: bool = False,
        groupby: str | Sequence[str] | Callable = "carrier",
        at_port: bool | str | Sequence[str] = False,
        carrier: str | Sequence[str] | None = None,
        bus_carrier: str | Sequence[str] | None = None,
        nice_names: bool | None = None,
        drop_zero: bool | None = None,
        round: int | None = None,
    ) -> pd.DataFrame:
        """Calculate the **total system cost**.

        Sum of the capital and operational expenditures.

        Parameters
        ----------
        comps : str | Sequence[str] | None, default=None
            Components to include in the calculation. If None, includes all one-port
            and branch components. Available components are 'Generator', 'StorageUnit',
            'Store', 'Load', 'Line', 'Transformer' and'Link'.
        aggregate_groups : Callable | str, default="sum"
            Function to aggregate groups when using the groupby parameter.
            Any pandas aggregation function can be used.
        aggregate_across_components : bool, default=False
            Whether to aggregate across components. If there are different components
            which would be grouped together due to the same index, this is avoided.
        groupby : str | Sequence[str] | Callable, default=["carrier", "bus_carrier"]
            How to group components:
            - str or list of str: Column names from component static DataFrames
            - callable: Function that takes network and component name as arguments
        at_port : bool | str | Sequence[str], default=True
            Which ports to consider:
            - True: All ports of components
            - False: Exclude first port ("bus"/"bus0")
            - str or list of str: Specific ports to include
        carrier : str | Sequence[str] | None, default=None
            Filter by carrier. If specified, only considers assets with given
            carrier(s).
        bus_carrier : str | Sequence[str] | None, default=None
            Filter by carrier of connected buses. If specified, only considers assets
            connected to buses with the given carrier(s).
        nice_names : bool | None, default=None
            Whether to use carrier nice names defined in n.carriers.nice_name. Defaults
            to module wide option (default: True).
            See `pypsa.options.params.statistics.describe()` for more information.
        drop_zero : bool | None, default=None
            Whether to drop zero values from the result. Defaults to module wide option
            (default: True). See `pypsa.options.params.statistics.describe()` for more
            information.
        round : int | None, default=None
            Number of decimal places to round the result to. Defaults to module wide
            option (default: 2). See `pypsa.options.params.statistics.describe()` for
            more information.

        Other Parameters
        ----------------
        aggregate_time : str | bool, default="sum"
            Type of aggregation when aggregating time series. Deactivate by setting to
            False. Any pandas aggregation function can be used. Note that when
            aggregating the time series are aggregated to MWh using snapshot weightings.
            With False the time series is given in MW.

        Returns
        -------
        pd.DataFrame
            System cost with components as rows and a single column of
            aggregated values.

        Examples
        --------
        >>> n.statistics.system_cost()
        Series([], dtype: float64)

        """
        capex = self.capex(
            comps=comps,
            aggregate_groups=aggregate_groups,
            aggregate_across_components=aggregate_across_components,
            groupby=groupby,
            at_port=at_port,
            carrier=carrier,
            bus_carrier=bus_carrier,
            nice_names=nice_names,
            drop_zero=drop_zero,
            round=round,
        )
        opex = self.opex(
            comps=comps,
            aggregate_time=aggregate_time,
            aggregate_groups=aggregate_groups,
            aggregate_across_components=aggregate_across_components,
            groupby=groupby,
            at_port=at_port,
            carrier=carrier,
            bus_carrier=bus_carrier,
            nice_names=nice_names,
            drop_zero=drop_zero,
            round=round,
        )
        # TODO It would be better if the empty series return has index names
        if not capex.empty and not opex.empty:
            df = capex.add(opex, fill_value=0)
        elif not capex.empty:
            df = capex
        else:
            df = opex
        df.attrs["name"] = "System Cost"
        df.attrs["unit"] = "currency"
        return df

    @MethodHandlerWrapper(handler_class=StatisticHandler, inject_attrs={"n": "_n"})
    def supply(  # noqa: D417
        self,
        comps: str | Sequence[str] | None = None,
        aggregate_time: str | bool = "sum",
        aggregate_groups: Callable | str = "sum",
        aggregate_across_components: bool = False,
        groupby: str | Sequence[str] | Callable = "carrier",
        at_port: bool | str | Sequence[str] = True,
        carrier: str | Sequence[str] | None = None,
        bus_carrier: str | Sequence[str] | None = None,
        nice_names: bool | None = None,
        drop_zero: bool | None = None,
        round: int | None = None,
    ) -> pd.DataFrame:
        """Calculate the **supply** of components in the network.

        Units depend on the regarded bus carrier.

        Parameters
        ----------
        comps : str | Sequence[str] | None, default=None
            Components to include in the calculation. If None, includes all one-port
            and branch components. Available components are 'Generator', 'StorageUnit',
            'Store', 'Load', 'Line', 'Transformer' and'Link'.
        aggregate_groups : Callable | str, default="sum"
            Function to aggregate groups when using the groupby parameter.
            Any pandas aggregation function can be used.
        aggregate_across_components : bool, default=False
            Whether to aggregate across components. If there are different components
            which would be grouped together due to the same index, this is avoided.
        groupby : str | Sequence[str] | Callable, default=["carrier", "bus_carrier"]
            How to group components:
            - str or list of str: Column names from component static DataFrames
            - callable: Function that takes network and component name as arguments
        at_port : bool | str | Sequence[str], default=True
            Which ports to consider:
            - True: All ports of components
            - False: Exclude first port ("bus"/"bus0")
            - str or list of str: Specific ports to include
        carrier : str | Sequence[str] | None, default=None
            Filter by carrier. If specified, only considers assets with given
            carrier(s).
        bus_carrier : str | Sequence[str] | None, default=None
            Filter by carrier of connected buses. If specified, only considers assets
            connected to buses with the given carrier(s).
        nice_names : bool | None, default=None
            Whether to use carrier nice names defined in n.carriers.nice_name. Defaults
            to module wide option (default: True).
            See `pypsa.options.params.statistics.describe()` for more information.
        drop_zero : bool | None, default=None
            Whether to drop zero values from the result. Defaults to module wide option
            (default: True). See `pypsa.options.params.statistics.describe()` for more
            information.
        round : int | None, default=None
            Number of decimal places to round the result to. Defaults to module wide
            option (default: 2). See `pypsa.options.params.statistics.describe()` for
            more information.

        Other Parameters
        ----------------
        aggregate_time : str | bool, default="sum"
            Type of aggregation when aggregating time series. Deactivate by setting to
            False. Any pandas aggregation function can be used. Note that when
            aggregating the time series are aggregated to MWh using snapshot weightings.
            With False the time series is given in MW.

        Returns
        -------
        pd.DataFrame
            Supply of components in the network with components as rows and
            either time steps as columns (if aggregate_time=False) or a single column
            of aggregated values.

        Examples
        --------
        >>> n.statistics.supply()
        Series([], dtype: float64)

        """
        df = self.energy_balance(
            comps=comps,
            aggregate_time=aggregate_time,
            aggregate_groups=aggregate_groups,
            aggregate_across_components=aggregate_across_components,
            groupby=groupby,
            at_port=at_port,
            carrier=carrier,
            bus_carrier=bus_carrier,
            nice_names=nice_names,
            drop_zero=drop_zero,
            round=round,
            direction="supply",
        )
        df.attrs["name"] = "Supply"
        df.attrs["unit"] = "carrier dependent"
        return df

    @MethodHandlerWrapper(handler_class=StatisticHandler, inject_attrs={"n": "_n"})
    def withdrawal(  # noqa: D417
        self,
        comps: str | Sequence[str] | None = None,
        aggregate_time: str | bool = "sum",
        aggregate_groups: Callable | str = "sum",
        aggregate_across_components: bool = False,
        groupby: str | Sequence[str] | Callable = "carrier",
        at_port: bool | str | Sequence[str] = True,
        carrier: str | Sequence[str] | None = None,
        bus_carrier: str | Sequence[str] | None = None,
        nice_names: bool | None = None,
        drop_zero: bool | None = None,
        round: int | None = None,
    ) -> pd.DataFrame:
        """Calculate the **withdrawal** of components in the network.

        Units depend on the regarded bus carrier.

        Parameters
        ----------
        comps : str | Sequence[str] | None, default=None
            Components to include in the calculation. If None, includes all one-port
            and branch components. Available components are 'Generator', 'StorageUnit',
            'Store', 'Load', 'Line', 'Transformer' and'Link'.
        aggregate_groups : Callable | str, default="sum"
            Function to aggregate groups when using the groupby parameter.
            Any pandas aggregation function can be used.
        aggregate_across_components : bool, default=False
            Whether to aggregate across components. If there are different components
            which would be grouped together due to the same index, this is avoided.
        groupby : str | Sequence[str] | Callable, default=["carrier", "bus_carrier"]
            How to group components:
            - str or list of str: Column names from component static DataFrames
            - callable: Function that takes network and component name as arguments
        at_port : bool | str | Sequence[str], default=True
            Which ports to consider:
            - True: All ports of components
            - False: Exclude first port ("bus"/"bus0")
            - str or list of str: Specific ports to include
        carrier : str | Sequence[str] | None, default=None
            Filter by carrier. If specified, only considers assets with given
            carrier(s).
        bus_carrier : str | Sequence[str] | None, default=None
            Filter by carrier of connected buses. If specified, only considers assets
            connected to buses with the given carrier(s).
        nice_names : bool | None, default=None
            Whether to use carrier nice names defined in n.carriers.nice_name. Defaults
            to module wide option (default: True).
            See `pypsa.options.params.statistics.describe()` for more information.
        drop_zero : bool | None, default=None
            Whether to drop zero values from the result. Defaults to module wide option
            (default: True). See `pypsa.options.params.statistics.describe()` for more
            information.
        round : int | None, default=None
            Number of decimal places to round the result to. Defaults to module wide
            option (default: 2). See `pypsa.options.params.statistics.describe()` for
            more information.

        Other Parameters
        ----------------
        aggregate_time : str | bool, default="sum"
            Type of aggregation when aggregating time series. Deactivate by setting to
            False. Any pandas aggregation function can be used. Note that when
            aggregating the time series are aggregated to MWh using snapshot weightings.
            With False the time series is given in MW.

        Returns
        -------
        pd.DataFrame
            Withdrawal of components in the network with components as rows and
            either time steps as columns (if aggregate_time=False) or a single column
            of aggregated values.

        Examples
        --------
        >>> n.statistics.withdrawal()
        Series([], dtype: float64)

        """
        df = self.energy_balance(
            comps=comps,
            aggregate_time=aggregate_time,
            aggregate_groups=aggregate_groups,
            aggregate_across_components=aggregate_across_components,
            groupby=groupby,
            at_port=at_port,
            carrier=carrier,
            bus_carrier=bus_carrier,
            nice_names=nice_names,
            drop_zero=drop_zero,
            round=round,
            direction="withdrawal",
        )
        df.attrs["name"] = "Withdrawal"
        df.attrs["unit"] = "carrier dependent"
        return df

    @MethodHandlerWrapper(handler_class=StatisticHandler, inject_attrs={"n": "_n"})
    def transmission(  # noqa: D417
        self,
        comps: Collection[str] | str | None = None,
        aggregate_time: str | bool = "sum",
        aggregate_groups: Callable | str = "sum",
        aggregate_across_components: bool = False,
        groupby: str | Sequence[str] | Callable | Literal[False] = "carrier",
        at_port: bool | str | Sequence[str] = False,
        carrier: str | Sequence[str] | None = None,
        bus_carrier: str | Sequence[str] | None = None,
        nice_names: bool | None = None,
        drop_zero: bool | None = None,
        round: int | None = None,
    ) -> pd.DataFrame:
        """Calculate the **transmission** of branch components in the network.

        Units depend on the regarded bus carrier.

        Parameters
        ----------
        comps : str | Sequence[str] | None, default=None
            Components to include in the calculation. If None, includes all one-port
            and branch components. Available components are 'Generator', 'StorageUnit',
            'Store', 'Load', 'Line', 'Transformer' and'Link'.
        aggregate_groups : Callable | str, default="sum"
            Function to aggregate groups when using the groupby parameter.
            Any pandas aggregation function can be used.
        aggregate_across_components : bool, default=False
            Whether to aggregate across components. If there are different components
            which would be grouped together due to the same index, this is avoided.
        groupby : str | Sequence[str] | Callable, default=["carrier", "bus_carrier"]
            How to group components:
            - str or list of str: Column names from component static DataFrames
            - callable: Function that takes network and component name as arguments
        at_port : bool | str | Sequence[str], default=True
            Which ports to consider:
            - True: All ports of components
            - False: Exclude first port ("bus"/"bus0")
            - str or list of str: Specific ports to include
        carrier : str | Sequence[str] | None, default=None
            Filter by carrier. If specified, only considers assets with given
            carrier(s).
        bus_carrier : str | Sequence[str] | None, default=None
            Filter by carrier of connected buses. If specified, only considers assets
            connected to buses with the given carrier(s).
        nice_names : bool | None, default=None
            Whether to use carrier nice names defined in n.carriers.nice_name. Defaults
            to module wide option (default: True).
            See `pypsa.options.params.statistics.describe()` for more information.
        drop_zero : bool | None, default=None
            Whether to drop zero values from the result. Defaults to module wide option
            (default: True). See `pypsa.options.params.statistics.describe()` for more
            information.
        round : int | None, default=None
            Number of decimal places to round the result to. Defaults to module wide
            option (default: 2). See `pypsa.options.params.statistics.describe()` for
            more information.

        Other Parameters
        ----------------
        aggregate_time : str | bool, default="sum"
            Type of aggregation when aggregating time series. Deactivate by setting to
            False. Any pandas aggregation function can be used. Note that when
            aggregating the time series are aggregated to MWh using snapshot weightings.
            With False the time series is given in MW.

        Returns
        -------
        pd.DataFrame
            Transmission of branch components in the network with components as rows and
            either time steps as columns (if aggregate_time=False) or a single column
            of aggregated values.

        Examples
        --------
        >>> n.statistics.transmission()
        Series([], dtype: object)

        """
        n = self._n

        if comps is None:
            comps = n.branch_components

        transmission_branches = get_transmission_branches(n, bus_carrier)

        @pass_empty_series_if_keyerror
        def func(n: Network, c: str, port: str) -> pd.Series:
            idx = transmission_branches.get_loc_level(c, level="component")[1]
            p = n.dynamic(c)[f"p{port}"][idx]
            weights = get_weightings(n, c)
            return self._aggregate_timeseries(p, weights, agg=aggregate_time)

        df = self._aggregate_components(
            func,
            comps=comps,
            agg=aggregate_groups,
            aggregate_across_components=aggregate_across_components,
            groupby=groupby,
            at_port=at_port,
            carrier=carrier,
            bus_carrier=bus_carrier,
            nice_names=nice_names,
            drop_zero=drop_zero,
            round=round,
        )
        df.attrs["name"] = "Transmission"
        df.attrs["unit"] = "carrier dependent"
        return df

    @MethodHandlerWrapper(handler_class=StatisticHandler, inject_attrs={"n": "_n"})
    @deprecated_kwargs(kind="direction", deprecated_in="0.34", removed_in="1.0")
    def energy_balance(  # noqa: D417
        self,
        comps: str | Sequence[str] | None = None,
        aggregate_time: str | bool = "sum",
        aggregate_groups: Callable | str = "sum",
        aggregate_across_components: bool = False,
        groupby: str | Sequence[str] | Callable | None = None,
        at_port: bool | str | Sequence[str] = True,
        carrier: str | Sequence[str] | None = None,
        bus_carrier: str | Sequence[str] | None = None,
        nice_names: bool | None = None,
        drop_zero: bool | None = None,
        round: int | None = None,
        direction: str | None = None,
    ) -> pd.DataFrame:
        """Calculate the **energy balance** of components in network.

        This method computes the energy balance across various network components, where
        positive values represent supply and negative values represent withdrawal. Units
        are inherited from the respective bus carriers.

        Parameters
        ----------
        comps : str | Sequence[str] | None, default=None
            Components to include in the calculation. If None, includes all one-port
            and branch components. Available components are 'Generator', 'StorageUnit',
            'Store', 'Load', 'Line', 'Transformer' and'Link'.
        aggregate_groups : Callable | str, default="sum"
            Function to aggregate groups when using the groupby parameter.
            Any pandas aggregation function can be used.
        aggregate_across_components : bool, default=False
            Whether to aggregate across components. If there are different components
            which would be grouped together due to the same index, this is avoided.
        groupby : str | Sequence[str] | Callable, default=["carrier", "bus_carrier"]
            How to group components:
            - str or list of str: Column names from component static DataFrames
            - callable: Function that takes network and component name as arguments
        at_port : bool | str | Sequence[str], default=True
            Which ports to consider:
            - True: All ports of components
            - False: Exclude first port ("bus"/"bus0")
            - str or list of str: Specific ports to include
        carrier : str | Sequence[str] | None, default=None
            Filter by carrier. If specified, only considers assets with given
            carrier(s).
        bus_carrier : str | Sequence[str] | None, default=None
            Filter by carrier of connected buses. If specified, only considers assets
            connected to buses with the given carrier(s).
        nice_names : bool | None, default=None
            Whether to use carrier nice names defined in n.carriers.nice_name. Defaults
            to module wide option (default: True).
            See `pypsa.options.params.statistics.describe()` for more information.
        drop_zero : bool | None, default=None
            Whether to drop zero values from the result. Defaults to module wide option
            (default: True). See `pypsa.options.params.statistics.describe()` for more
            information.
        round : int | None, default=None
            Number of decimal places to round the result to. Defaults to module wide
            option (default: 2). See `pypsa.options.params.statistics.describe()` for
            more information.

        Other Parameters
        ----------------
        aggregate_time : str | bool, default="sum"
            Type of aggregation when aggregating time series. Deactivate by setting to
            False. Any pandas aggregation function can be used. Note that when
            aggregating the time series are aggregated to MWh using snapshot weightings.
            With False the time series is given in MW.
        direction : str | None, default=None
            Type of energy balance to calculate:
            - 'supply': Only consider positive values (energy production)
            - 'withdrawal': Only consider negative values (energy consumption)
            - None: Consider both supply and withdrawal

        Returns
        -------
        pd.DataFrame
            Energy balance with components as rows and either time steps as columns
            (if aggregate_time=False) or a single column of aggregated values.
            Units depend on the bus carrier and aggregation method.

        Examples
        --------
        >>> n.statistics.energy_balance()
        Series([], dtype: float64)

        """
        if groupby is None:
            groupby = ["carrier", "bus_carrier"]
        n = self._n

        if (
            n.buses.carrier.unique().size > 1
            and groupby is None
            and bus_carrier is None
        ):
            logger.warning(
                "Network has multiple bus carriers which are aggregated together. "
                "To separate bus carriers set `bus_carrier` or use `bus_carrier` in the groupby argument."
            )

        @pass_empty_series_if_keyerror
        def func(n: Network, c: str, port: str) -> pd.Series:
            sign = -1.0 if c in n.branch_components else n.static(c).get("sign", 1.0)
            weights = get_weightings(n, c)
            p = sign * n.dynamic(c)[f"p{port}"]
            if direction == "supply":
                p = p.clip(lower=0)
            elif direction == "withdrawal":
                p = -p.clip(upper=0)
            elif direction is not None:
                logger.warning(
                    "Argument 'direction' is not recognized. Falling back to energy balance."
                )
            return self._aggregate_timeseries(p, weights, agg=aggregate_time)

        df = self._aggregate_components(
            func,
            comps=comps,
            agg=aggregate_groups,
            aggregate_across_components=aggregate_across_components,
            groupby=groupby,
            at_port=at_port,
            carrier=carrier,
            bus_carrier=bus_carrier,
            nice_names=nice_names,
            drop_zero=drop_zero,
            round=round,
        )

        df.attrs["name"] = "Energy Balance"
        df.attrs["unit"] = n.bus_carrier_unit(bus_carrier)
        return df

    @MethodHandlerWrapper(handler_class=StatisticHandler, inject_attrs={"n": "_n"})
    def curtailment(  # noqa: D417
        self,
        comps: str | Sequence[str] | None = None,
        aggregate_time: str | bool = "sum",
        aggregate_groups: Callable | str = "sum",
        aggregate_across_components: bool = False,
        groupby: str | Sequence[str] | Callable = "carrier",
        at_port: bool | str | Sequence[str] = False,
        carrier: str | Sequence[str] | None = None,
        bus_carrier: str | Sequence[str] | None = None,
        nice_names: bool | None = None,
        drop_zero: bool | None = None,
        round: int | None = None,
    ) -> pd.DataFrame:
        """Calculate the **curtailment** of components in the network in MWh.

        The calculation only considers assets with a `p_max_pu` time
        series, which is used to quantify the available power potential.

        Parameters
        ----------
        comps : str | Sequence[str] | None, default=None
            Components to include in the calculation. If None, includes all one-port
            and branch components. Available components are 'Generator', 'StorageUnit',
            'Store', 'Load', 'Line', 'Transformer' and'Link'.
        aggregate_groups : Callable | str, default="sum"
            Function to aggregate groups when using the groupby parameter.
            Any pandas aggregation function can be used.
        aggregate_across_components : bool, default=False
            Whether to aggregate across components. If there are different components
            which would be grouped together due to the same index, this is avoided.
        groupby : str | Sequence[str] | Callable, default=["carrier", "bus_carrier"]
            How to group components:
            - str or list of str: Column names from component static DataFrames
            - callable: Function that takes network and component name as arguments
        at_port : bool | str | Sequence[str], default=True
            Which ports to consider:
            - True: All ports of components
            - False: Exclude first port ("bus"/"bus0")
            - str or list of str: Specific ports to include
        carrier : str | Sequence[str] | None, default=None
            Filter by carrier. If specified, only considers assets with given
            carrier(s).
        bus_carrier : str | Sequence[str] | None, default=None
            Filter by carrier of connected buses. If specified, only considers assets
            connected to buses with the given carrier(s).
        nice_names : bool | None, default=None
            Whether to use carrier nice names defined in n.carriers.nice_name. Defaults
            to module wide option (default: True).
            See `pypsa.options.params.statistics.describe()` for more information.
        drop_zero : bool | None, default=None
            Whether to drop zero values from the result. Defaults to module wide option
            (default: True). See `pypsa.options.params.statistics.describe()` for more
            information.
        round : int | None, default=None
            Number of decimal places to round the result to. Defaults to module wide
            option (default: 2). See `pypsa.options.params.statistics.describe()` for
            more information.

        Other Parameters
        ----------------
        aggregate_time : str | bool, default="sum"
            Type of aggregation when aggregating time series. Deactivate by setting to
            False. Any pandas aggregation function can be used. Note that when
            aggregating the time series are aggregated to MWh using snapshot weightings.
            With False the time series is given in MW.

        Returns
        -------
        pd.DataFrame
            Curtailment of components in the network with components as rows and
            either time steps as columns (if aggregate_time=False) or a single column
            of aggregated values.

        Examples
        --------
        >>> n.statistics.curtailment()
        Series([], Name: generators, dtype: float64)

        """

        @pass_empty_series_if_keyerror
        def func(n: Network, c: str, port: str) -> pd.Series:
            p = (
                n.get_switchable_as_dense(c, "p_max_pu") * n.static(c).p_nom_opt
                - n.dynamic(c).p
            ).clip(lower=0)
            weights = get_weightings(n, c)
            return self._aggregate_timeseries(p, weights, agg=aggregate_time)

        df = self._aggregate_components(
            func,
            comps=comps,
            agg=aggregate_groups,
            aggregate_across_components=aggregate_across_components,
            groupby=groupby,
            at_port=at_port,
            carrier=carrier,
            bus_carrier=bus_carrier,
            nice_names=nice_names,
            drop_zero=drop_zero,
            round=round,
        )
        df.attrs["name"] = "Curtailment"
        df.attrs["unit"] = "MWh"
        return df

    @MethodHandlerWrapper(handler_class=StatisticHandler, inject_attrs={"n": "_n"})
    def capacity_factor(  # noqa: D417
        self,
        comps: str | Sequence[str] | None = None,
        aggregate_time: str | bool = "mean",
        aggregate_groups: Callable | str = "sum",
        aggregate_across_components: bool = False,
        at_port: bool | str | Sequence[str] = False,
        groupby: str | Sequence[str] | Callable = "carrier",
        carrier: str | Sequence[str] | None = None,
        bus_carrier: str | Sequence[str] | None = None,
        nice_names: bool | None = None,
        drop_zero: bool | None = None,
        round: int | None = None,
    ) -> pd.DataFrame:
        """Calculate the **capacity factor** of components in the network.

        Parameters
        ----------
        comps : str | Sequence[str] | None, default=None
            Components to include in the calculation. If None, includes all one-port
            and branch components. Available components are 'Generator', 'StorageUnit',
            'Store', 'Load', 'Line', 'Transformer' and'Link'.
        aggregate_groups : Callable | str, default="sum"
            Function to aggregate groups when using the groupby parameter.
            Any pandas aggregation function can be used.
        aggregate_across_components : bool, default=False
            Whether to aggregate across components. If there are different components
            which would be grouped together due to the same index, this is avoided.
        groupby : str | Sequence[str] | Callable, default=["carrier", "bus_carrier"]
            How to group components:
            - str or list of str: Column names from component static DataFrames
            - callable: Function that takes network and component name as arguments
        at_port : bool | str | Sequence[str], default=True
            Which ports to consider:
            - True: All ports of components
            - False: Exclude first port ("bus"/"bus0")
            - str or list of str: Specific ports to include
        carrier : str | Sequence[str] | None, default=None
            Filter by carrier. If specified, only considers assets with given
            carrier(s).
        bus_carrier : str | Sequence[str] | None, default=None
            Filter by carrier of connected buses. If specified, only considers assets
            connected to buses with the given carrier(s).
        nice_names : bool | None, default=None
            Whether to use carrier nice names defined in n.carriers.nice_name. Defaults
            to module wide option (default: True).
            See `pypsa.options.params.statistics.describe()` for more information.
        drop_zero : bool | None, default=None
            Whether to drop zero values from the result. Defaults to module wide option
            (default: True). See `pypsa.options.params.statistics.describe()` for more
            information.
        round : int | None, default=None
            Number of decimal places to round the result to. Defaults to module wide
            option (default: 2). See `pypsa.options.params.statistics.describe()` for
            more information.

        Other Parameters
        ----------------
        aggregate_time : str | bool, default="sum"
            Type of aggregation when aggregating time series. Deactivate by setting to
            False. Any pandas aggregation function can be used. Note that when
            aggregating the time series are aggregated to MWh using snapshot weightings.
            With False the time series is given in MW.

        Returns
        -------
        pd.DataFrame
            Capacity factor of components in the network with components as rows and
            either time steps as columns (if aggregate_time=False) or a single column
            of aggregated values.

        Examples
        --------
        >>> n.statistics.capacity_factor()
        Series([], dtype: float64)

        """

        # TODO: Why not just take p_max_pu, s_max_pu, etc. directly from the network?
        @pass_empty_series_if_keyerror
        def func(n: Network, c: str, port: str) -> pd.Series:
            p = get_operation(n, c).abs()
            weights = get_weightings(n, c)
            return self._aggregate_timeseries(p, weights, agg=aggregate_time)

        kwargs = {
            "comps": comps,
            "groupby": groupby,
            "aggregate_across_components": aggregate_across_components,
            "at_port": at_port,
            "carrier": carrier,
            "bus_carrier": bus_carrier,
            "nice_names": nice_names,
            "drop_zero": drop_zero,
            "round": round,
        }
        df = self._aggregate_components(func, agg=aggregate_groups, **kwargs)  # type: ignore
        capacity = self.optimal_capacity(aggregate_groups=aggregate_groups, **kwargs)
        df = df.div(capacity.reindex(df.index), axis=0)
        df.attrs["name"] = "Capacity Factor"
        df.attrs["unit"] = "p.u."
        return df

    @MethodHandlerWrapper(handler_class=StatisticHandler, inject_attrs={"n": "_n"})
    @deprecated_kwargs(kind="direction", deprecated_in="0.34", removed_in="1.0")
    def revenue(  # noqa: D417
        self,
        comps: str | Sequence[str] | None = None,
        aggregate_time: str | bool = "sum",
        aggregate_groups: Callable | str = "sum",
        aggregate_across_components: bool = False,
        groupby: str | Sequence[str] | Callable = "carrier",
        at_port: bool | str | Sequence[str] = True,
        carrier: str | Sequence[str] | None = None,
        bus_carrier: str | Sequence[str] | None = None,
        nice_names: bool | None = None,
        drop_zero: bool | None = None,
        round: int | None = None,
        direction: str | None = None,
    ) -> pd.DataFrame:
        """Calculate the **revenue** of components in the network in given currency.

        The revenue is defined as the net revenue of an asset, i.e cost
        of input - revenue of output.

        Parameters
        ----------
        comps : str | Sequence[str] | None, default=None
            Components to include in the calculation. If None, includes all one-port
            and branch components. Available components are 'Generator', 'StorageUnit',
            'Store', 'Load', 'Line', 'Transformer' and'Link'.
        aggregate_groups : Callable | str, default="sum"
            Function to aggregate groups when using the groupby parameter.
            Any pandas aggregation function can be used.
        aggregate_across_components : bool, default=False
            Whether to aggregate across components. If there are different components
            which would be grouped together due to the same index, this is avoided.
        groupby : str | Sequence[str] | Callable, default=["carrier", "bus_carrier"]
            How to group components:
            - str or list of str: Column names from component static DataFrames
            - callable: Function that takes network and component name as arguments
        at_port : bool | str | Sequence[str], default=True
            Which ports to consider:
            - True: All ports of components
            - False: Exclude first port ("bus"/"bus0")
            - str or list of str: Specific ports to include
        carrier : str | Sequence[str] | None, default=None
            Filter by carrier. If specified, only considers assets with given
            carrier(s).
        bus_carrier : str | Sequence[str] | None, default=None
            Filter by carrier of connected buses. If specified, only considers assets
            connected to buses with the given carrier(s).
        nice_names : bool | None, default=None
            Whether to use carrier nice names defined in n.carriers.nice_name. Defaults
            to module wide option (default: True).
            See `pypsa.options.params.statistics.describe()` for more information.
        drop_zero : bool | None, default=None
            Whether to drop zero values from the result. Defaults to module wide option
            (default: True). See `pypsa.options.params.statistics.describe()` for more
            information.
        round : int | None, default=None
            Number of decimal places to round the result to. Defaults to module wide
            option (default: 2). See `pypsa.options.params.statistics.describe()` for
            more information.

        Other Parameters
        ----------------
        aggregate_time : str | bool, default="sum"
            Type of aggregation when aggregating time series. Deactivate by setting to
            False. Any pandas aggregation function can be used. Note that when
            aggregating the time series are aggregated to MWh using snapshot weightings.
            With False the time series is given in MW.
        direction : str, optional, default=None
            Type of revenue to consider. If 'input' only the revenue of the input is considered.
            If 'output' only the revenue of the output is considered. Defaults to None.

        Returns
        -------
        pd.DataFrame
            Revenue of components in the network with components as rows and
            either time steps as columns (if aggregate_time=False) or a single column
            of aggregated values.

        Examples
        --------
        >>> n.statistics.revenue()
        Series([], dtype: float64)

        """

        @pass_empty_series_if_keyerror
        def func(n: Network, c: str, port: str) -> pd.Series:
            sign = -1.0 if c in n.branch_components else n.static(c).get("sign", 1.0)
            df = sign * n.dynamic(c)[f"p{port}"]
            buses = n.static(c)[f"bus{port}"][df.columns]
            # catch multiindex case
            buses = (
                buses.to_frame("bus")
                .set_index("bus", append=True)
                .droplevel("component")
                .index
            )
            prices = n.buses_t.marginal_price.reindex(
                columns=buses, fill_value=0
            ).values
            if direction is not None:
                if direction == "input":
                    df = df.clip(upper=0)
                elif direction == "output":
                    df = df.clip(lower=0)
                else:
                    msg = f"Argument 'direction' must be 'input', 'output' or None, got {direction}"
                    raise ValueError(msg)
            revenue = df * prices
            weights = get_weightings(n, c)
            return self._aggregate_timeseries(revenue, weights, agg=aggregate_time)

        df = self._aggregate_components(
            func,
            comps=comps,
            agg=aggregate_groups,
            aggregate_across_components=aggregate_across_components,
            groupby=groupby,
            at_port=at_port,
            carrier=carrier,
            bus_carrier=bus_carrier,
            nice_names=nice_names,
            drop_zero=drop_zero,
            round=round,
        )
        df.attrs["name"] = "Revenue"
        df.attrs["unit"] = "currency"
        return df

    @MethodHandlerWrapper(handler_class=StatisticHandler, inject_attrs={"n": "_n"})
    def market_value(  # noqa: D417
        self,
        comps: str | Sequence[str] | None = None,
        aggregate_time: str | bool = "mean",
        aggregate_groups: Callable | str = "sum",
        aggregate_across_components: bool = False,
        groupby: str | Sequence[str] | Callable = "carrier",
        at_port: bool | str | Sequence[str] = True,
        carrier: str | Sequence[str] | None = None,
        bus_carrier: str | Sequence[str] | None = None,
        nice_names: bool | None = None,
        drop_zero: bool | None = None,
        round: int | None = None,
    ) -> pd.DataFrame:
        """Calculate the **market value** of components in the network.

        Curreny is currency/MWh or currency/unit_{bus_carrier} where unit_{bus_carrier}
        is the unit of the bus carrier.

        Parameters
        ----------
        comps : str | Sequence[str] | None, default=None
            Components to include in the calculation. If None, includes all one-port
            and branch components. Available components are 'Generator', 'StorageUnit',
            'Store', 'Load', 'Line', 'Transformer' and'Link'.
        aggregate_groups : Callable | str, default="sum"
            Function to aggregate groups when using the groupby parameter.
            Any pandas aggregation function can be used.
        aggregate_across_components : bool, default=False
            Whether to aggregate across components. If there are different components
            which would be grouped together due to the same index, this is avoided.
        groupby : str | Sequence[str] | Callable, default=["carrier", "bus_carrier"]
            How to group components:
            - str or list of str: Column names from component static DataFrames
            - callable: Function that takes network and component name as arguments
        at_port : bool | str | Sequence[str], default=True
            Which ports to consider:
            - True: All ports of components
            - False: Exclude first port ("bus"/"bus0")
            - str or list of str: Specific ports to include
        carrier : str | Sequence[str] | None, default=None
            Filter by carrier. If specified, only considers assets with given
            carrier(s).
        bus_carrier : str | Sequence[str] | None, default=None
            Filter by carrier of connected buses. If specified, only considers assets
            connected to buses with the given carrier(s).
        nice_names : bool | None, default=None
            Whether to use carrier nice names defined in n.carriers.nice_name. Defaults
            to module wide option (default: True).
            See `pypsa.options.params.statistics.describe()` for more information.
        drop_zero : bool | None, default=None
            Whether to drop zero values from the result. Defaults to module wide option
            (default: True). See `pypsa.options.params.statistics.describe()` for more
            information.
        round : int | None, default=None
            Number of decimal places to round the result to. Defaults to module wide
            option (default: 2). See `pypsa.options.params.statistics.describe()` for
            more information.

        Other Parameters
        ----------------
        aggregate_time : str | bool, default="sum"
            Type of aggregation when aggregating time series. Deactivate by setting to
            False. Any pandas aggregation function can be used. Note that when
            aggregating the time series are aggregated to MWh using snapshot weightings.
            With False the time series is given in MW.

        Returns
        -------
        pd.DataFrame
            Market value of components in the network with components as rows and
            either time steps as columns (if aggregate_time=False) or a single column
            of aggregated values.

        Examples
        --------
        >>> n.statistics.market_value()
        Series([], dtype: float64)

        """
        kwargs = {
            "comps": comps,
            "aggregate_time": aggregate_time,
            "aggregate_groups": aggregate_groups,
            "aggregate_across_components": aggregate_across_components,
            "groupby": groupby,
            "at_port": at_port,
            "carrier": carrier,
            "bus_carrier": bus_carrier,
            "nice_names": nice_names,
            "drop_zero": drop_zero,
            "round": round,
        }
        df = self.revenue(**kwargs) / self.supply(**kwargs)
        df.attrs["name"] = "Market Value"
        df.attrs["unit"] = "currency / MWh"
        return df<|MERGE_RESOLUTION|>--- conflicted
+++ resolved
@@ -377,32 +377,20 @@
     ) -> pd.DataFrame:
         if isinstance(vals.index, pd.MultiIndex):
             levels = vals.index.names
-<<<<<<< HEAD
-            keep_levels = [l for l in levels if l != "component"]
-=======
             keep_levels = [l for l in levels if l not in ["component", c]]
->>>>>>> 6c5c505c
             grouping_df = grouping["by"]
             if isinstance(grouping_df, pd.Series):
                 grouping_df = grouping_df.to_frame()
             elif isinstance(grouping_df, list):
                 grouping_df = pd.concat(grouping_df, axis=1)
             elif not isinstance(grouping_df, pd.DataFrame):
-<<<<<<< HEAD
-                raise ValueError("grouping_df must be a DataFrame or Series")
-=======
                 msg = "grouping_df must be a DataFrame or Series"
                 raise TypeError(msg)
->>>>>>> 6c5c505c
 
             was_series = False
             if isinstance(vals, pd.Series):
                 vals = vals.rename("value").to_frame()
                 was_series = True
-<<<<<<< HEAD
-
-=======
->>>>>>> 6c5c505c
             res = (
                 vals.assign(**grouping_df)
                 .groupby([*keep_levels, *grouping_df.columns])
