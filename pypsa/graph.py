"""Graph helper functions, which are attached to network and sub_network."""

from __future__ import annotations

from collections import OrderedDict
from typing import TYPE_CHECKING

import networkx as nx
from deprecation import deprecated

from pypsa.common import deprecated_common_kwargs

if TYPE_CHECKING:
    from collections.abc import Collection

    import pandas as pd
    import scipy as sp

    from pypsa import Network, SubNetwork


class OrderedGraph(nx.MultiGraph):
    """Ordered graph."""

    node_dict_factory = OrderedDict
    adjlist_dict_factory = OrderedDict


@deprecated(
    deprecated_in="0.35",
    removed_in="1.0",
    details="Use `n.graph` instead.",
)
@deprecated_common_kwargs
def graph(
    n: Network | SubNetwork,
    branch_components: Collection[str] | None = None,
    weight: str | None = None,
    inf_weight: bool | float = False,
    include_inactive: bool = True,
) -> OrderedGraph:
<<<<<<< HEAD
    """
    Build NetworkX graph.

    Parameters
    ----------
    n : Network|SubNetwork

    branch_components : [str]
        Components to use as branches. The default are
        passive_branch_components in the case of a SubNetwork and
        branch_components in the case of a Network.

    weight : str
        Branch attribute to use as weight

    inf_weight : bool|float
        How to treat infinite weights (default: False). True keeps the infinite
        weight. False skips edges with infinite weight. If a float is given it
        is used instead.

    Returns
    -------
    graph : OrderedGraph
        NetworkX graph
    """
    from pypsa import Network, SubNetwork

    if isinstance(n, Network):
        if branch_components is None:
            branch_components = n.branch_components
        else:
            branch_components = set(branch_components)
        buses_i = n.buses.index
    elif isinstance(n, SubNetwork):
        if branch_components is None:
            branch_components = n.n.passive_branch_components
        buses_i = n.buses_i()
    else:
        raise TypeError("graph must be called with a Network or a SubNetwork")

    if n.has_scenarios:
        buses_i = buses_i.unique("component")

    graph = OrderedGraph()

    # add nodes first, in case there are isolated buses not connected with branches
    graph.add_nodes_from(buses_i)

    # Multigraph uses the branch type and name as key
    def gen_edges() -> Iterable[tuple[str, str, tuple[str, int], dict]]:
        for c in n.iterate_components(branch_components):
            static = c.static
            if n.has_scenarios:
                static = c.static.loc[n.scenarios.index[0]]

            for branch in static.loc[
                slice(None) if include_inactive else static.query("active").index
            ].itertuples():
                if weight is None:
                    data = {}
                else:
                    data = dict(weight=getattr(branch, weight, 0))
                    if np.isinf(data["weight"]) and inf_weight is not True:
                        if inf_weight is False:
                            continue
                        data["weight"] = inf_weight
                yield (branch.bus0, branch.bus1, (c.name, branch.Index), data)

    graph.add_edges_from(gen_edges())

    return graph
=======
    """Use `n.graph` instead."""
    return n.graph(
        branch_components=branch_components,
        weight=weight,
        inf_weight=inf_weight,
        include_inactive=include_inactive,
    )
>>>>>>> 6c5c505c


@deprecated(
    deprecated_in="0.35",
    removed_in="1.0",
    details="Use `n.adjacency_matrix` instead.",
)
@deprecated_common_kwargs
def adjacency_matrix(
    n: Network | SubNetwork,
    branch_components: Collection[str] | None = None,
    investment_period: int | str | None = None,
    busorder: pd.Index | None = None,
    weights: pd.Series | None = None,
<<<<<<< HEAD
    return_dataframe: bool = True,
) -> pd.DataFrame | sp.sparse.coo_matrix:
    """
    Construct an adjacency matrix (directed) as a pandas DataFrame or sparse matrix

    Parameters
    ----------
    branch_components : iterable sublist of `branch_components`
       Buses connected by any of the selected branches are adjacent
       (default: branch_components (network) or passive_branch_components (sub_network))
    busorder : pd.Index subset of n.buses.index
       Basis to use for the matrix representation of the adjacency matrix
       (default: buses.index (network) or buses_i() (sub_network))
    weights : pd.Series or None (default)
       If given must provide a weight for each branch, multi-indexed
       on branch_component name and branch name.
    return_dataframe : bool, default True
       If True, returns a pandas DataFrame. If False, returns a sparse coo_matrix
       for backwards compatibility.

    Returns
    -------
    adjacency_matrix : pd.DataFrame or sp.sparse.coo_matrix
       Directed adjacency matrix as DataFrame (if return_dataframe=True) or
       sparse matrix (if return_dataframe=False) with bus indices
    """
    from pypsa import Network, SubNetwork

    if isinstance(n, Network):
        if branch_components is None:
            branch_components = n.branch_components
        if busorder is None:
            busorder = n.buses.index
    elif isinstance(n, SubNetwork):
        if branch_components is None:
            branch_components = n.n.passive_branch_components
        if busorder is None:
            busorder = n.buses_i()
    else:
        raise TypeError(" must be called with a Network or a SubNetwork")

    # Initialize empty DataFrame with buses as both rows and columns
    if n.has_scenarios:
        busorder = busorder.unique("component")

    dtype = int if weights is None else float
    adjacency_df = pd.DataFrame(0, index=busorder, columns=busorder, dtype=dtype)

    # Build adjacency matrix component by component
    for c in n.iterate_components(branch_components):
        active = c.get_active_assets(investment_period)
        sel = c.static[active].index.unique("component")
        static = c.static.reindex(sel, level="component")

        # Skip if no branches in this component
        if len(static) == 0:
            continue

        # Get bus0 and bus1 from static data
        bus0 = static.bus0
        bus1 = static.bus1

        # Set weights for these connections
        if weights is None:
            # Set default weights of 1 for all branches
            for b0, b1 in zip(bus0, bus1):
                adjacency_df.at[b0, b1] = 1
        else:
            # Use provided weights
            for b0, b1, idx in zip(bus0, bus1, sel):
                adjacency_df.at[b0, b1] = weights[c.name][idx]

    if return_dataframe:
        return adjacency_df
    else:
        # Convert to sparse matrix for backwards compatibility
        # More efficient conversion using the underlying numpy array
        return sp.sparse.coo_matrix(adjacency_df.values)
=======
) -> sp.sparse.coo_matrix:
    """Use `n.adjacency_matrix` instead."""
    return n.adjacency_matrix(
        branch_components=branch_components,
        investment_period=investment_period,
        busorder=busorder,
        weights=weights,
    )
>>>>>>> 6c5c505c


@deprecated(
    deprecated_in="0.35",
    removed_in="1.0",
    details="Use `n.incidence_matrix` instead.",
)
@deprecated_common_kwargs
def incidence_matrix(
    n: Network | SubNetwork,
    branch_components: Collection[str] | None = None,
    busorder: pd.Index | None = None,
) -> sp.sparse.csr_matrix:
    """Use `n.incidence_matrix` instead."""
    return n.incidence_matrix(branch_components=branch_components, busorder=busorder)<|MERGE_RESOLUTION|>--- conflicted
+++ resolved
@@ -39,79 +39,6 @@
     inf_weight: bool | float = False,
     include_inactive: bool = True,
 ) -> OrderedGraph:
-<<<<<<< HEAD
-    """
-    Build NetworkX graph.
-
-    Parameters
-    ----------
-    n : Network|SubNetwork
-
-    branch_components : [str]
-        Components to use as branches. The default are
-        passive_branch_components in the case of a SubNetwork and
-        branch_components in the case of a Network.
-
-    weight : str
-        Branch attribute to use as weight
-
-    inf_weight : bool|float
-        How to treat infinite weights (default: False). True keeps the infinite
-        weight. False skips edges with infinite weight. If a float is given it
-        is used instead.
-
-    Returns
-    -------
-    graph : OrderedGraph
-        NetworkX graph
-    """
-    from pypsa import Network, SubNetwork
-
-    if isinstance(n, Network):
-        if branch_components is None:
-            branch_components = n.branch_components
-        else:
-            branch_components = set(branch_components)
-        buses_i = n.buses.index
-    elif isinstance(n, SubNetwork):
-        if branch_components is None:
-            branch_components = n.n.passive_branch_components
-        buses_i = n.buses_i()
-    else:
-        raise TypeError("graph must be called with a Network or a SubNetwork")
-
-    if n.has_scenarios:
-        buses_i = buses_i.unique("component")
-
-    graph = OrderedGraph()
-
-    # add nodes first, in case there are isolated buses not connected with branches
-    graph.add_nodes_from(buses_i)
-
-    # Multigraph uses the branch type and name as key
-    def gen_edges() -> Iterable[tuple[str, str, tuple[str, int], dict]]:
-        for c in n.iterate_components(branch_components):
-            static = c.static
-            if n.has_scenarios:
-                static = c.static.loc[n.scenarios.index[0]]
-
-            for branch in static.loc[
-                slice(None) if include_inactive else static.query("active").index
-            ].itertuples():
-                if weight is None:
-                    data = {}
-                else:
-                    data = dict(weight=getattr(branch, weight, 0))
-                    if np.isinf(data["weight"]) and inf_weight is not True:
-                        if inf_weight is False:
-                            continue
-                        data["weight"] = inf_weight
-                yield (branch.bus0, branch.bus1, (c.name, branch.Index), data)
-
-    graph.add_edges_from(gen_edges())
-
-    return graph
-=======
     """Use `n.graph` instead."""
     return n.graph(
         branch_components=branch_components,
@@ -119,7 +46,6 @@
         inf_weight=inf_weight,
         include_inactive=include_inactive,
     )
->>>>>>> 6c5c505c
 
 
 @deprecated(
@@ -134,86 +60,7 @@
     investment_period: int | str | None = None,
     busorder: pd.Index | None = None,
     weights: pd.Series | None = None,
-<<<<<<< HEAD
-    return_dataframe: bool = True,
-) -> pd.DataFrame | sp.sparse.coo_matrix:
-    """
-    Construct an adjacency matrix (directed) as a pandas DataFrame or sparse matrix
-
-    Parameters
-    ----------
-    branch_components : iterable sublist of `branch_components`
-       Buses connected by any of the selected branches are adjacent
-       (default: branch_components (network) or passive_branch_components (sub_network))
-    busorder : pd.Index subset of n.buses.index
-       Basis to use for the matrix representation of the adjacency matrix
-       (default: buses.index (network) or buses_i() (sub_network))
-    weights : pd.Series or None (default)
-       If given must provide a weight for each branch, multi-indexed
-       on branch_component name and branch name.
-    return_dataframe : bool, default True
-       If True, returns a pandas DataFrame. If False, returns a sparse coo_matrix
-       for backwards compatibility.
-
-    Returns
-    -------
-    adjacency_matrix : pd.DataFrame or sp.sparse.coo_matrix
-       Directed adjacency matrix as DataFrame (if return_dataframe=True) or
-       sparse matrix (if return_dataframe=False) with bus indices
-    """
-    from pypsa import Network, SubNetwork
-
-    if isinstance(n, Network):
-        if branch_components is None:
-            branch_components = n.branch_components
-        if busorder is None:
-            busorder = n.buses.index
-    elif isinstance(n, SubNetwork):
-        if branch_components is None:
-            branch_components = n.n.passive_branch_components
-        if busorder is None:
-            busorder = n.buses_i()
-    else:
-        raise TypeError(" must be called with a Network or a SubNetwork")
-
-    # Initialize empty DataFrame with buses as both rows and columns
-    if n.has_scenarios:
-        busorder = busorder.unique("component")
-
-    dtype = int if weights is None else float
-    adjacency_df = pd.DataFrame(0, index=busorder, columns=busorder, dtype=dtype)
-
-    # Build adjacency matrix component by component
-    for c in n.iterate_components(branch_components):
-        active = c.get_active_assets(investment_period)
-        sel = c.static[active].index.unique("component")
-        static = c.static.reindex(sel, level="component")
-
-        # Skip if no branches in this component
-        if len(static) == 0:
-            continue
-
-        # Get bus0 and bus1 from static data
-        bus0 = static.bus0
-        bus1 = static.bus1
-
-        # Set weights for these connections
-        if weights is None:
-            # Set default weights of 1 for all branches
-            for b0, b1 in zip(bus0, bus1):
-                adjacency_df.at[b0, b1] = 1
-        else:
-            # Use provided weights
-            for b0, b1, idx in zip(bus0, bus1, sel):
-                adjacency_df.at[b0, b1] = weights[c.name][idx]
-
-    if return_dataframe:
-        return adjacency_df
-    else:
-        # Convert to sparse matrix for backwards compatibility
-        # More efficient conversion using the underlying numpy array
-        return sp.sparse.coo_matrix(adjacency_df.values)
-=======
+    return_dataframe: bool = False,
 ) -> sp.sparse.coo_matrix:
     """Use `n.adjacency_matrix` instead."""
     return n.adjacency_matrix(
@@ -221,8 +68,8 @@
         investment_period=investment_period,
         busorder=busorder,
         weights=weights,
+        return_dataframe=return_dataframe,
     )
->>>>>>> 6c5c505c
 
 
 @deprecated(
