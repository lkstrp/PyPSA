--- conflicted
+++ resolved
@@ -813,11 +813,6 @@
         )
         raise ModuleNotFoundError(msg)
 
-<<<<<<< HEAD
-=======
-    from sklearn.cluster import AgglomerativeClustering as HAC  # noqa: PLC0415
-
->>>>>>> c5346226
     if buses_i is None:
         buses_i = n.buses.index
 
