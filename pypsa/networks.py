"""Power system components."""

from __future__ import annotations

import copy
import logging
from typing import TYPE_CHECKING, Any
from weakref import ref

from pypsa.common import deprecated_in_next_major, equals
from pypsa.components.components import Components
from pypsa.constants import DEFAULT_EPSG, DEFAULT_TIMESTAMP
from pypsa.statistics.abstract import AbstractStatisticsAccessor

try:
    from cloudpathlib import AnyPath as Path
except ImportError:
    from pathlib import Path

import functools

import linopy
import numpy as np
import pandas as pd
import pyproj
import validators
from pyproj import CRS, Transformer
from scipy.sparse import csgraph

from pypsa.clustering import ClusteringAccessor
from pypsa.common import (
    as_index,
)
from pypsa.components.components import SubNetworkComponents
from pypsa.components.store import ComponentsStore
from pypsa.consistency import NetworkConsistencyMixin
from pypsa.definitions.structures import Dict
from pypsa.network.components import NetworkComponentsMixin
from pypsa.network.descriptors import NetworkDescriptorsMixin
from pypsa.network.graph import NetworkGraphMixin
from pypsa.network.index import NetworkIndexMixin
from pypsa.network.io import NetworkIOMixin
from pypsa.network.power_flow import (
    NetworkPowerFlowMixin,
    SubNetworkPowerFlowMixin,
    find_cycles,
)
from pypsa.network.transform import NetworkTransformMixin
from pypsa.optimization.optimize import OptimizationAccessor
from pypsa.plot.accessor import PlotAccessor
from pypsa.plot.maps import explore
from pypsa.statistics.expressions import StatisticsAccessor
from pypsa.version import __version_semver__

if TYPE_CHECKING:
    from collections.abc import Collection, Iterator, Sequence

    from scipy.sparse import spmatrix

    from pypsa.components.legacy import Component


logger = logging.getLogger(__name__)


dir_name = Path(__file__).parent

standard_types_dir_name = "data/standard_types"


inf = float("inf")


class Network(
    NetworkComponentsMixin,
    NetworkDescriptorsMixin,
    NetworkTransformMixin,
    NetworkIndexMixin,
    NetworkConsistencyMixin,
    NetworkGraphMixin,
    NetworkPowerFlowMixin,
    NetworkIOMixin,
):
    """Network container for all buses, one-ports and branches."""

    # Optimization
    _multi_invest: int
    _linearized_uc: int
    iteration: int

    # ----------------
    # Dunder methods
    # ----------------

    def __init__(
        self,
        import_name: str | Path = "",
        name: str = "Unnamed Network",
        ignore_standard_types: bool = False,
        **kwargs: Any,
    ) -> None:
        """Initialize a new PyPSA Network.

        Parameters
        ----------
        import_name : string, Path
            Path to netCDF file, HDF5 .h5 store or folder of CSV files from which to
            import network data. The string could be a URL. If cloudpathlib is installed,
            the string could be a object storage URI with an `s3`, `gs` or `az` URI scheme.
        name : string, default: "Unnamed Network"
            Network name.
        ignore_standard_types : boolean, default False
            If True, do not read in PyPSA standard types into standard types
            DataFrames.
        kwargs : Any
            Any remaining attributes to set

        Examples
        --------
        >>> nw1 = pypsa.Network("network.nc") # doctest: +SKIP
        >>> nw2 = pypsa.Network("/my/folder") # doctest: +SKIP
        >>> nw3 = pypsa.Network("https://github.com/PyPSA/PyPSA/raw/master/examples/scigrid-de/scigrid-with-load-gen-trafos.nc") # doctest: +SKIP
        >>> nw4 = pypsa.Network("s3://my-bucket/my-network.nc") # doctest: +SKIP

        """
        # Initialise root logger and set its level, if this has not been done before
        logging.basicConfig(level=logging.INFO)

        # Store PyPSA version
        self._pypsa_version: str = __version_semver__

        # Set attributes
        self._name = name
        self._meta: dict = {}
        self._crs: CRS = CRS.from_epsg(DEFAULT_EPSG)

        # Dimensions
        # Snapshots
        cols = ["objective", "stores", "generators"]
        index = pd.Index([DEFAULT_TIMESTAMP], name="snapshot")
        self._snapshots_data = pd.DataFrame(1, index=index, columns=cols)

        # Investment periods coordinate
        cols = ["objective", "years"]
        self._investment_periods_data = pd.DataFrame(index=self.periods, columns=cols)

        # Scenarios
        cols = ["weight"]
        index = pd.Index([], name="scenario")
        self._scenarios_data: pd.DataFrame = pd.DataFrame([], index=index, columns=cols)

        self._model: linopy.Model | None = None
        self._objective: float | None = None
        self._objective_constant: float | None = None

        # Initialize accessors
        self.optimize: OptimizationAccessor = OptimizationAccessor(self)
        """Accessor to the network optimization functionality.

        See Also
        --------
        [pypsa.optimization.OptimizationAccessor][]
        """
        self.cluster: ClusteringAccessor = ClusteringAccessor(self)
        """Accessor to the network clustering functionality.

        See Also
        --------
        [pypsa.clustering.ClusteringAccessor][]
        """
        self.statistics: StatisticsAccessor = StatisticsAccessor(self)
        """Accessor to the network statistics functionality.

        See Also
        --------
        [pypsa.statistics.StatisticsAccessor][]
        """
        self.plot: PlotAccessor = PlotAccessor(self)
        """Accessor to the network plotting functionality.

        See Also
        --------
        [pypsa.plot.PlotAccessor][]
        """

        NetworkComponentsMixin.__init__(self)

        if not ignore_standard_types:
            self._read_in_default_standard_types()

        if import_name:
            if not validators.url(str(import_name)):
                import_name = Path(import_name)

            # Read specified file
            if str(import_name).endswith(".h5"):
                self.import_from_hdf5(import_name)
            elif str(import_name).endswith(".nc"):
                self.import_from_netcdf(import_name)
            elif str(import_name).endswith((".xls", ".xlsx", ".xlsm", ".xlsb")):
                self.import_from_excel(import_name)
            elif isinstance(import_name, Path) and import_name.is_dir():
                self.import_from_csv_folder(import_name)
            else:
                msg = f"import_name '{import_name}' is not a valid .h5 file, .nc file or directory."
                raise ValueError(msg)

        for key, value in kwargs.items():
            setattr(self, key, value)

    def __str__(self) -> str:
        """Human Readable string representation of the network."""
        prefix = "Stochastic PyPSA Network" if self.has_scenarios else "PyPSA Network"
        return f"{prefix} '{self.name}'"

    def __repr__(self) -> str:
        """Return a string representation for the REPL."""
        # TODO make this actually for the REPL
        header = f"{self}\n" + "-" * len(str(self))  # + "\n"
        comps = {
            c.name: f" - {c.name}: {len(c.static)}"
            for c in self.components
            if "Type" not in c.name and len(c.static)
        }
        content = "\nComponents:"
        if comps:
            content += "\n" + "\n".join(comps[c] for c in sorted(comps))
        else:
            header = "Empty " + header
            content += " none"
        content += "\n"

        content += f"Snapshots: {len(self.snapshots)}"
        content += "\n"

        if self.has_scenarios:
            content += f"Scenarios: {len(self.scenarios)}"

        return header + content

    def __add__(self, other: Network) -> None:
        """Merge all components of two networks.

        Parameters
        ----------
        other : Network
            Network to merge into this one.

        See Also
        --------
        [pypsa.Network.merge][] : Merge second network into network.

        Examples
        --------
        >>> n1 = pypsa.Network()
        >>> n2 = pypsa.Network()
        >>> n1.add("Bus", "bus1")
        Index(['bus1'], dtype='object')
        >>> n2.add("Bus", "bus2")
        Index(['bus2'], dtype='object')
        >>> new_network = n1 + n2
        >>> len(new_network.buses)
        2

        """
        return self.__class__.merge(self, other)

    def __eq__(self, other: object) -> bool:
        """Check for equality of two networks.

        Parameters
        ----------
        other : Any
            The other network to compare with.

        Returns
        -------
        bool
            True if the networks are equal, False otherwise.

        See Also
        --------
        [pypsa.Network.equals][] : Check for equality of two networks.

        """
        return self.equals(other)

    def equals(self, other: Any, log_mode: str = "silent") -> bool:
        """Check for equality of two networks.

        Parameters
        ----------
        other : Any
            The other network to compare with.
        log_mode: str, default="silent"
            Controls how differences are reported:
            - 'silent': No logging, just returns True/False
            - 'verbose': Prints differences but doesn't raise errors
            - 'strict': Raises ValueError on first difference

        Raises
        ------
        ValueError
            If log_mode is 'strict' and components are not equal.

        Returns
        -------
        bool
            True if the networks are equal, False otherwise.

        Examples
        --------
        >>> n1 = pypsa.Network()
        >>> n2 = pypsa.Network()
        >>> n1.add("Bus", "bus1")
        Index(['bus1'], dtype='object')
        >>> n2.add("Bus", "bus2")
        Index(['bus2'], dtype='object')
        >>> n1.equals(n2)
        False

        """
        ignore = [
            OptimizationAccessor,
            ClusteringAccessor,
            StatisticsAccessor,
            PlotAccessor,
            AbstractStatisticsAccessor,
            linopy.Model,
        ]
        not_equal = False
        if isinstance(other, self.__class__):
            for key, value in self.__dict__.items():
                if not equals(
                    value,
                    other.__dict__[key],
                    ignored_classes=ignore,
                    log_mode=log_mode,
                    path="n." + key,
                ):
                    logger.warning("Mismatch in attribute: %s", key)
                    not_equal = True
                    if not log_mode:
                        break
        else:
            logger.warning(
                "Can only compare two pypsa.Network objects with each other. Got %s.",
                type(other),
            )

            return False

        return not not_equal

    # ----------------
    # Meta data
    # ----------------

    @property
    def name(self) -> str:
        """Name of the network.

        The name is set when the network is created. It can also be changed by setting
        the `name` attribute. It is only descriptive and not used for any
        functionality.

        Examples
        --------
        >>> n.name
        'AC-DC-Meshed'

        >>> n = pypsa.Network(name='Unnamed Network')
        >>> n.name
        'Unnamed Network'

        >>> n.name = 'net'
        >>> n.name
        'net'

        """
        return self._name

    @name.setter
    def name(self, new: str) -> None:
        """Set the name of the network."""
        self._name = new

    @property
    def pypsa_version(self) -> str:
        """PyPSA version of the network.

        The PyPSA version is set when the network is created and cannot be changed
        manually. When a network of an older version is imported, the version is
        automatically updated to the current version.

        Examples
        --------
        >>> n = pypsa.Network()
        >>> n.pypsa_version # doctest: +SKIP
        '1.0.0'

        """
        return self._pypsa_version

    @property
    def meta(self) -> dict:
        """Dictionary of the network meta data.

        Any additional meta data can be added to the network by setting the `meta`
        attribute. Meta data will be saved on export.

        Examples
        --------
        >>> n = pypsa.Network()
        >>> n.meta['description'] = 'This is a test network'
        >>> n.meta['any_key'] = 'Any Key can be added'
        >>> n.meta
        {'description': 'This is a test network', 'any_key': 'Any Key can be added'}

        """
        return self._meta

    @meta.setter
    def meta(self, new: dict) -> None:
        """Set the network meta data."""
        if not isinstance(new, (dict | Dict)):
            msg = f"Meta must be a dictionary, received a {type(new)}"
            raise TypeError(msg)
        self._meta = new

    @property
    def model(self) -> linopy.Model:
        """Access to linopy model object.

        After optimizing a network, the linopy model object is stored in the network
        and can be accessed via this property. It cannot be set manually.

        Examples
        --------
        >>> n.model
        Linopy LP model
        ===============
        <BLANKLINE>
        Variables:
        ----------
        * Generator-p_nom (name)
        * Line-s_nom (name)
        * Link-p_nom (name)
        * Generator-p (snapshot, name)
        * Line-s (snapshot, name)
        * Link-p (snapshot, name)
        * objective_constant
        <BLANKLINE>
        Constraints:
        ------------
        * Generator-ext-p_nom-lower (name)
        * Line-ext-s_nom-lower (name)
        * Link-ext-p_nom-lower (name)
        * Generator-ext-p-lower (snapshot, name)
        * Generator-ext-p-upper (snapshot, name)
        * Line-ext-s-lower (snapshot, name)
        * Line-ext-s-upper (snapshot, name)
        * Link-ext-p-lower (snapshot, name)
        * Link-ext-p-upper (snapshot, name)
        * Bus-nodal_balance (name, snapshot)
        * Kirchhoff-Voltage-Law (snapshot, cycle)
        * GlobalConstraint-co2_limit
        <BLANKLINE>
        Status:
        -------
        ok

        """
        if self._model is None:
            logger.warning(
                "The network has not been optimized yet and no model is stored."
            )
        return self._model

    @model.deleter
    def model(self) -> None:
        """Delete the model object."""
        self._model = None

    @property
    def objective(self) -> float | None:
        """Objective value of the solved network.

        The property yields the objective value of the solved network. It is set after
        optimizing the network points to the linopy solution (e.g. is an alias for
        `n.model.objective.value`). When loading a network from file and the model
        object is not loaded, the objective value is still available, as it is stored
        in the network object.

        When optimizing for system costs, the total system costs are the sum of the
        [pypsa.Network.objective][] and the [pypsa.Network.objective_constant][].

        Examples
        --------
        >>> n.objective # doctest: +SKIP
        -47274166...

        >>> n.objective + n.objective_constant # doctest: +SKIP
        <xarray.DataArray ()> Size: 8B
        array(18441021...)

        """
        if self._objective is None:
            logger.warning(
                "The network has not been optimized yet and no objective value is stored."
            )
        return self._objective

    @property
    def objective_constant(self) -> float | None:
        """Objective constant of the network.

        The property yields the fixed part of the objective function. It is set after
        optimizing the network.

        When optimizing for system costs, the total system costs are the sum of the
        [pypsa.Network.objective][] and the [pypsa.Network.objective_constant][]. When
        loading a network from file and the model object is not loaded, the objective
        constant is still available, as it is stored in the network object.

        Examples
        --------
        >>> n.objective_constant # doctest: +SKIP
        <xarray.DataArray ()> Size: 8B
        array(65715187...)

        >>> n.objective + n.objective_constant # doctest: +SKIP
        <xarray.DataArray ()> Size: 8B
        array(18441021...)

        """
        if self._objective_constant is None:
            logger.warning(
                "The network has not been optimized yet and no objective constant is stored."
            )
        return self._objective_constant

    @property
    def is_solved(self) -> bool:
        """Check if the network has been solved.

        A solved network has an [objective][pypsa.Network.objective][] value assigned. A
        [model][pypsa.Network.model][] does not necessarily need to be stored in the
        network.

        Returns
        -------
        bool
            True if the network has been solved, False otherwise.

        Examples
        --------
        >>> n.is_solved
        True

        """
        return self._objective is not None

    @property
    def crs(self) -> Any:
        """Coordinate reference system of the network's geometries.

        Examples
        --------
        >>> n.crs
        <Geographic 2D CRS: EPSG:4326>
        Name: WGS 84
        Axis Info [ellipsoidal]:
        - Lat[north]: Geodetic latitude (degree)
        - Lon[east]: Geodetic longitude (degree)
        Area of Use:
        - name: World.
        - bounds: (-180.0, -90.0, 180.0, 90.0)
        Datum: World Geodetic System 1984 ensemble
        - Ellipsoid: WGS 84
        - Prime Meridian: Greenwich

        """
        return self._crs

    @crs.setter
    def crs(self, new: Any) -> None:
        """Set the coordinate reference system of the network's geometries.

        See Also
        --------
        [pypsa.Network.srid][] : Spatial reference system identifier of the network's
            geometries.
        [pypsa.Network.shapes][] : Geometries of the network

        """
        self.c.shapes.static.set_crs(new)
        self._crs = self.c.shapes.static.crs

    def to_crs(self, new: int | str | pyproj.CRS) -> None:
        """Convert the network's geometries and bus coordinates to a new crs.

        See Also
        --------
        [pypsa.Network.crs][] : Coordinate reference system of the network's geometries
        [pypsa.Network.srid][] : Spatial reference system identifier of the network's
            geometries.
        [pypsa.Network.shapes][] : Geometries of the network

        """
        current = self.crs
        self.c.shapes.static.to_crs(new, inplace=True)
        self._crs = self.c.shapes.static.crs
        transformer = Transformer.from_crs(current, self.crs)
        self.c.buses.static["x"], self.c.buses.static["y"] = transformer.transform(
            self.c.buses.static["x"], self.c.buses.static["y"]
        )

    @property
    def srid(self) -> int:
        """Spatial reference system identifier of the network's geometries.

        Examples
        --------
        >>> n.srid
        4326

        See Also
        --------
        [pypsa.Network.crs][] : Coordinate reference system of the network's geometries
        [pypsa.Network.shapes][] : Geometries of the network

        """
        return self.crs.to_epsg()

    @srid.setter
    def srid(self, new: str | int) -> None:
        """Set the spatial reference system identifier of the network's geometries.

        See Also
        --------
        [pypsa.Network.crs][] : Coordinate reference system of the network's geometries
        [pypsa.Network.shapes][] : Geometries of the network

        """
        self.crs = pyproj.CRS.from_epsg(new)

    @functools.wraps(explore)
    def explore(self, *args: Any, **kwargs: Any) -> Any:
        """Interactive map plot method."""
        return explore(self, *args, **kwargs)

    def copy(
        self,
        snapshots: Sequence | None = None,
        investment_periods: Sequence | None = None,
        ignore_standard_types: bool = False,
    ) -> Network:
        """Return a deep copy of Network object.

        If only default arguments are passed, the copy will be created via
        :func:`copy.deepcopy` and will contain all components and time-varying data.
        For most networks this is the fastest way. However, if the network is very
        large, it might be better to filter snapshots and investment periods to reduce
        the size of the copy. In this case :func:`copy.deepcopy` is not used and only
        the selected snapshots and investment periods are copied to a new object.


        Parameters
        ----------
        snapshots : list or tuple or pd.Index , default self.snapshots
            A list of snapshots to copy, must be a subset of n.snapshots. Pass
            an empty list ignore all snapshots.
        investment_periods : list or tuple or pd.Index, default self.investment_period_weightings.index
            A list of investment periods to copy, must be a subset of n.investment_periods. Pass
        ignore_standard_types : boolean, default False
            Ignore the PyPSA standard types.

        Returns
        -------
        n : pypsa.Network
            The copied network object.

        Examples
        --------
        With a simple reference the network is not copied:
        >>> n = pypsa.examples.ac_dc_meshed()
        >>> network_copy = n
        >>> id(network_copy) == id(n)
        True

        Use the copy method to create a new network object:
        >>> network_copy = n.copy()
        >>> id(network_copy) == id(n)
        False

        You can also filter on a subset of snapshots (or investment periods):
        >>> n.snapshots
        DatetimeIndex(['2015-01-01 00:00:00', '2015-01-01 01:00:00',
                       '2015-01-01 02:00:00', '2015-01-01 03:00:00',
                       '2015-01-01 04:00:00', '2015-01-01 05:00:00',
                       '2015-01-01 06:00:00', '2015-01-01 07:00:00',
                       '2015-01-01 08:00:00', '2015-01-01 09:00:00'],
                      dtype='datetime64[ns]', name='snapshot', freq=None)
        >>> network_copy = n.copy(snapshots=n.snapshots[0])
        >>> network_copy.snapshots
        DatetimeIndex(['2015-01-01'], dtype='datetime64[ns]', name='snapshot', freq=None)

        """
        if (
            self.is_solved
            and hasattr(self._model, "solver_model")
            and self._model is not None
            and self._model.solver_model is not None
        ):
            msg = "Copying a solved network with an attached solver model is not supported."
            msg += " Please delete the model first using `n.model.solver_model = None`."
            raise ValueError(msg)

        # Use copy.deepcopy if no arguments are passed
        args = [snapshots, investment_periods, ignore_standard_types]
        if all(arg is None or arg is False for arg in args):
            copied_network = copy.deepcopy(self)
            return copied_network

        if self.has_scenarios:
            msg = (
                "Copying a stochastic network with a selection is currently not "
                "supported. Use `n.copy()` to copy the entire network."
            )
            raise NotImplementedError(msg)

        # Convert to pandas.Index
        snapshots_ = as_index(self, snapshots, "snapshots")
        investment_periods_ = as_index(self, investment_periods, "investment_periods")

        # Setup new network
        n = self.__class__(ignore_standard_types=ignore_standard_types)

        # Copy components
        other_comps = sorted(self.all_components - {"Bus", "Carrier"})
<<<<<<< HEAD
        for component in self.components:
            if component.name not in ["Bus", "Carrier"] + other_comps:
                continue
=======
        # Needs to copy buses and carriers first, since there are dependencies on them
        for component in self.components[["Bus", "Carrier"] + other_comps]:
>>>>>>> 8b701000
            # Drop the standard types to avoid them being read in twice
            if (
                not ignore_standard_types
                and component.name in self.standard_type_components
            ):
                static = component.static.drop(
                    n.components[component.name]["standard_types"].index
                )
            else:
                static = component.static
            n.add(component.name, static.index, **static)

        # Copy time-varying data, if given

        if len(snapshots_) > 0:
            n.set_snapshots(snapshots_)
            # Apply time-varying data
            for component in self.components:
                dynamic = getattr(n.c, component.list_name).dynamic
                for k in component.dynamic:
                    # Check if all snapshots_ are in the index
                    if set(snapshots_).issubset(component.dynamic[k].index):
                        dynamic[k] = component.dynamic[k].loc[snapshots_].copy()
                    else:
                        dynamic[k] = component.dynamic[k].reindex(snapshots_).copy()

            # Apply investment periods
            if not investment_periods_.empty:
                n.set_investment_periods(investment_periods_)

            # Add weightings
            n.snapshot_weightings = self.snapshot_weightings.loc[snapshots_].copy()
            n.investment_period_weightings = self.investment_period_weightings.loc[
                investment_periods_
            ].copy()

        # Catch all remaining attributes of network
        for attr in [
            "name",
            "srid",
            "_meta",
            "_linearized_uc",
            "_multi_invest",
            "_objective",
            "_objective_constant",
            "now",
        ]:
            if hasattr(self, attr):
                setattr(n, attr, getattr(self, attr))

        return n

    def __getitem__(self, key: str) -> Network:
        """Return a shallow slice of the Network object.

        A shallow slice will only include the selected buses and all the connected
        components.

        Parameters
        ----------
        key : indexer or tuple of indexer
            If only one indexer is provided it is used in the .loc
            indexer of the buses dataframe (refer also to the help for
            pd.DataFrame.loc). If a tuple of two indexers are provided,
            the first one is used to slice snapshots and the second
            one buses.

        Returns
        -------
        n : pypsa.Network

        Examples
        --------
        >>> sub_network_0 = n[n.buses.sub_network == "0"]

        """
        if isinstance(key, tuple):
            time_i, key = key
        else:
            time_i = slice(None)

        # Setup new network
        n = self.__class__()

        n.add(
            "Bus",
            pd.DataFrame(self.c.buses.static.loc[key]).assign(sub_network="").index,
            **pd.DataFrame(self.c.buses.static.loc[key]).assign(sub_network=""),
        )
        buses_i = n.c.buses.static.index

        rest_components = (
            self.all_components
            - self.standard_type_components
            - self.one_port_components
            - self.branch_components
        )
        for c in rest_components - {"Bus", "SubNetwork"}:
<<<<<<< HEAD
            n.add(
                c,
                pd.DataFrame(self.c[c].static).index,
                **pd.DataFrame(self.c[c].static),
            )

        for c in self.standard_type_components:
            static = pd.DataFrame(
                self.c[c].static.drop(self.components[c]["standard_types"].index)
=======
            n.add(c, self.components[c].static.index, **self.components[c].static)

        for c in self.standard_type_components:
            static = pd.DataFrame(
                self.components[c].static.drop(
                    self.components[c]["standard_types"].index
                )
>>>>>>> 8b701000
            )
            n.add(c, static.index, **static)

        for c in self.one_port_components:
<<<<<<< HEAD
            static = pd.DataFrame(self.c[c].static.loc[lambda df: df.bus.isin(buses_i)])
=======
            static = pd.DataFrame(
                self.components[c].static.loc[lambda df: df.bus.isin(buses_i)]
            )
>>>>>>> 8b701000
            n.add(c, static.index, **static)

        for c in self.branch_components:
            static = pd.DataFrame(
<<<<<<< HEAD
                self.c[c].static.loc[
=======
                self.components[c].static.loc[
>>>>>>> 8b701000
                    lambda df: df.bus0.isin(buses_i) & df.bus1.isin(buses_i)
                ]
            )
            n.add(c, static.index, **static)

        n.set_snapshots(self.snapshots[time_i])
<<<<<<< HEAD
        for c in self.all_components:
            i = n.c[c].static.index
            try:
                ndynamic = n.c[c].dynamic
                dynamic = self.c[c].dynamic
=======
        for c in self.components:
            i = c.index
            try:
                ndynamic = n.components[c.name].dynamic
                dynamic = c.dynamic
>>>>>>> 8b701000

                for k in dynamic:
                    ndynamic[k] = dynamic[k].loc[
                        time_i, i.intersection(dynamic[k].columns)
                    ]
            except AttributeError:
                pass

        # catch all remaining attributes of network
        for attr in ["name", "_crs"]:
            setattr(n, attr, getattr(self, attr))

        n.snapshot_weightings = self.snapshot_weightings.loc[time_i]

        return n

    # beware, this turns bools like s_nom_extendable into objects because of
    # presence of links without s_nom_extendable
    def _empty_components(self) -> list:
        """Get a list of all components that are empty.

        Returns
        -------
        list
            List of empty components.

        """
        return [c.name for c in self.components if c.empty]

    def branches(self) -> pd.DataFrame:
        """Get branches.

        Branches are Lines, Links and Transformers.

        !!! note
            This method will return a merged copy of all branches of the network.
            Changes to the returned DataFrame will not be reflected in the network.

        Examples
        --------
        >>> n.branches() # doctest: +ELLIPSIS
                                 active    b  b_pu  ...         x      x_pu  x_pu_eff
        component name                                  ...

        Line      0                    True  0.0   0.0  ...  0.796878  0.000006  0.000006
                  1                    True  0.0   0.0  ...  0.391560  0.000003  0.000003
                  2                    True  0.0   0.0  ...  0.000000  0.000000  0.000000
                  3                    True  0.0   0.0  ...  0.000000  0.000000  0.000000
                  4                    True  0.0   0.0  ...  0.000000  0.000000  0.000000
                  5                    True  0.0   0.0  ...  0.238800  0.000002  0.000002
                  6                    True  0.0   0.0  ...  0.400000  0.000003  0.000003
        Link      Norwich Converter    True  NaN   NaN  ...       NaN       NaN      NaN
                  Norway Converter     True  NaN   NaN  ...       NaN       NaN      NaN
                  Bremen Converter     True  NaN   NaN  ...       NaN       NaN      NaN
                  DC link              True  NaN   NaN  ...       NaN       NaN      NaN
        <BLANKLINE>
        [11 rows x 61 columns]

        See Also
        --------
        [pypsa.Network.passive_branches][]
        [pypsa.Network.controllable_branches][]

        """
        comps = list(set(self.branch_components) - set(self._empty_components()))
        names = (
            ["component", "scenario", "name"]
            if self.has_scenarios
            else ["component", "name"]
        )
        return pd.concat(
            (self.c[c].static for c in comps),
            keys=comps,
            sort=True,
            names=names,
        )

    def passive_branches(self) -> pd.DataFrame:
        """Get passive branches.

        Passive branches are Lines and Transformers.

        !!! note
            This method will return a merged copy of all passive branches of the network.
            Changes to the returned DataFrame will not be reflected in the network.

        Examples
        --------
        >>> n.passive_branches() # doctest: +ELLIPSIS
                    active    b  b_pu  ...         x      x_pu  x_pu_eff
        component                     ...
        0            True  0.0   0.0  ...  0.796878  0.000006  0.000006
        1            True  0.0   0.0  ...  0.391560  0.000003  0.000003
        2            True  0.0   0.0  ...  0.000000  0.000000  0.000000
        3            True  0.0   0.0  ...  0.000000  0.000000  0.000000
        4            True  0.0   0.0  ...  0.000000  0.000000  0.000000
        5            True  0.0   0.0  ...  0.238800  0.000002  0.000002
        6            True  0.0   0.0  ...  0.400000  0.000003  0.000003
        <BLANKLINE>
        [7 rows x 37 columns]

        """
        comps = list(
            set(self.passive_branch_components) - set(self._empty_components())
        )
        names = (
            ["component", "scenario", "name"]
            if self.has_scenarios
            else ["component", "name"]
        )
        return pd.concat(
            (self.c[c].static for c in comps),
            keys=comps,
            sort=True,
            names=names,
        )

    def controllable_branches(self) -> pd.DataFrame:
        """Get controllable branches.

        Controllable branches are Links.

        !!! note
            This method will return a merged copy of all controllable branches of the network.
            Changes to the returned DataFrame will not be reflected in the network.

        Examples
        --------
        >>> n.controllable_branches() # doctest: +ELLIPSIS
                        active    b  b_pu  ...         x      x_pu  x_pu_eff
        component name                     ...
        Line      0       True  0.0   0.0  ...  0.796878  0.000006  0.000006
                1       True  0.0   0.0  ...  0.391560  0.000003  0.000003
                2       True  0.0   0.0  ...  0.000000  0.000000  0.000000
                3       True  0.0   0.0  ...  0.000000  0.000000  0.000000
                4       True  0.0   0.0  ...  0.000000  0.000000  0.000000
                5       True  0.0   0.0  ...  0.238800  0.000002  0.000002
                6       True  0.0   0.0  ...  0.400000  0.000003  0.000003
        <BLANKLINE>
        [7 rows x 37 columns]

        See Also
        --------
        [pypsa.Network.branches][]
        [pypsa.Network.passive_branches][]

        """
        comps = list(
            set(self.passive_branch_components) - set(self._empty_components())
        )
        names = (
            ["component", "scenario", "name"]
            if self.has_scenarios
            else ["component", "name"]
        )
        return pd.concat(
            (self.c[c].static for c in comps),
            keys=comps,
            sort=True,
            names=names,
        )

    def determine_network_topology(
        self,
        investment_period: int | str | None = None,
        skip_isolated_buses: bool = False,
    ) -> Network:
        """Build sub_networks from topology.

        For the default case investment_period=None, it is not taken
        into account whether the branch components are active (based on
        build_year and lifetime). If the investment_period is specified,
        the network topology is determined on the basis of the active
        branches.
        """
        adjacency_matrix = self.adjacency_matrix(
            branch_components=self.passive_branch_components,
            investment_period=investment_period,
            return_dataframe=True,
        )
        n_components, labels = csgraph.connected_components(
            adjacency_matrix.values, directed=False
        )
        labels = pd.Series(labels, adjacency_matrix.index, name="sub_network")
        sub_network_map = labels.astype(str)

        # remove all old sub_networks
        if not self.c.sub_networks.static.empty:
            # Delete sub-network objects first
            for sub_network in self.c.sub_networks.static.index:
                obj = self.c.sub_networks.static.at[sub_network, "obj"]
                del obj

            # Clear the sub_networks DataFrame completely
            # This handles both regular and stochastic cases
            self.c.sub_networks.static.drop(
                self.c.sub_networks.static.index, inplace=True
            )
            for dynamic in self.c.sub_networks.dynamic.values():
                dynamic.drop(dynamic.columns, inplace=True)

        if self.has_scenarios:
            bus_carrier = self.c.buses.static.carrier.xs(
                self.scenarios[0], level="scenario"
            )
        else:
            bus_carrier = self.c.buses.static.carrier

        for i in np.arange(n_components):
            # index of first bus
            buses = labels.index[labels == i]

            if skip_isolated_buses and (len(buses) == 1):
                continue

            carrier = bus_carrier.at[buses[0]]

            if carrier not in ["AC", "DC"] and len(buses) > 1:
                logger.warning(
                    "Warning, sub network %d is not electric but "
                    "contains multiple buses\nand branches. Passive "
                    "flows are not allowed for non-electric networks!",
                    i,
                )

            if (bus_carrier.loc[buses] != carrier).any():
                logger.warning(
                    "Warning, sub network %d contains buses with "
                    "mixed carriers! Value counts:"
                    "\n%s",
                    i,
                    bus_carrier.loc[buses].value_counts(),
                )

            self.add("SubNetwork", str(i), carrier=carrier)

        # add objects
        self.c.sub_networks.static["obj"] = [
            SubNetwork(self, name) for name in self.c.sub_networks.static.index
        ]

        self.c.buses.static = self.c.buses.static.drop(columns="sub_network").join(
            sub_network_map, "name"
        )[self.c.buses.static.columns]

<<<<<<< HEAD
        for c in self.components:
            if c.name not in self.passive_branch_components:
=======
        for c in self.components[self.passive_branch_components]:
            if c.empty:
>>>>>>> 8b701000
                continue
            c.static["sub_network"] = c.static.bus0.map(sub_network_map)

            if investment_period is not None:
<<<<<<< HEAD
                active = c.get_active_assets(investment_period)
=======
                active = c.get_active_assets(investment_period=investment_period)
>>>>>>> 8b701000
                # set non active assets to NaN
                c.static.loc[~active, "sub_network"] = np.nan

        for sub in self.c.sub_networks.static.obj:
            find_cycles(sub)
            sub.find_bus_controls()

        return self

    def cycle_matrix(
        self, investment_period: str | int | None = None, apply_weights: bool = False
    ) -> pd.DataFrame:
        """Get the cycles in the network and represent them as a DataFrame.

        This function identifies a cycle basis of the network topology and
        returns a DataFrame representation of the cycle matrix. The cycles
        matrix is a sparse matrix with branches as rows and independent
        cycles as columns. An entry of +1 indicates the branch is traversed
        in the direction from bus0 to bus1 in that cycle, -1 indicates
        the opposite direction, and 0 indicates the branch is not part
        of the cycle.

        Parameters
        ----------
        investment_period : str or int, optional
            Investment period to use when determining network topology.
            If not given, all branches are considered regardless of
            build_year and lifetime.
        apply_weights : bool, default False
            Whether to apply weights (e.g., reactance for AC lines,
            resistance for DC lines) to the cycles.

        Returns
        -------
        pandas.DataFrame
            A DataFrame with branches as rows (MultiIndex of (component, name))
            and cycles as columns. Each column represents an independent cycle
            in the network.

        """
        self.determine_network_topology(
            investment_period=investment_period, skip_isolated_buses=True
        )
        self.calculate_dependent_values()

        cycles = []

        # Process each sub-network to find its cycles
        for sub_network in self.c.sub_networks.static.obj:
            branches = sub_network.branches()

            if self.has_scenarios:
                branches = branches.xs(self.scenarios[0], level="scenario")

            branches_i = branches.index
            branches_i.names = ["type", "component"]
            if not hasattr(sub_network, "C") or not sub_network.C.size:
                continue

            # Convert sparse matrix to DataFrame
            C = pd.DataFrame(sub_network.C.todense(), index=branches_i)
            cycles.append(C)

        if not cycles:
            return pd.DataFrame()

        # Combine all cycles and fill missing values with 0
        cycles_df = pd.concat(cycles, axis=1, ignore_index=True).fillna(0)

        # Get all branch components
        existing_branch_components = cycles_df.index.unique("type")
        branches = self.branches()

        if self.has_scenarios:
            branches = branches.xs(self.scenarios[0], level="scenario")

        branches.index.names = ["type", "name"]
        branches_i = branches.loc[existing_branch_components].index

        if apply_weights:
            is_ac = branches.sub_network.map(self.c.sub_networks.static.carrier) == "AC"
            weights = branches.x_pu_eff.where(is_ac, branches.r_pu_eff)
            weights = weights[cycles_df.index]
            cycles_df = cycles_df.multiply(weights, axis=0)

        # Reindex to include all branches (even those not in cycles)
        return cycles_df.reindex(branches_i, fill_value=0).rename_axis(columns="cycle")

    @deprecated_in_next_major(
        details="Use `n.components.<component>` instead.",
    )
    def component(self, c_name: str) -> Component:
        """Get a component from the network.

        !!! warning "Deprecated in v1.0"
            Use `n.components.<component>` or `n.components[component_name]` instead.

        """
        return self.components[c_name]

    @deprecated_in_next_major(details="Use `for component in n.components` instead.")
    def iterate_components(
        self, components: Collection[str] | None = None, skip_empty: bool = True
    ) -> Iterator[Component]:
        """Iterate over components.

        !!! warning "Deprecated in v1.0"
            Use `for component in n.components` instead.

        Examples
        --------
        >>> for component in n.iterate_components(): # doctest: +SKIP
        ...     print(component)
        ...     break
        'Bus' Components

        """
        if components is None:
            components = self.all_components

        return (
<<<<<<< HEAD
            self.c[c_name]
            for c_name in components
            if not (skip_empty and self.c[c_name].static.empty)
=======
            self.components[c_name]
            for c_name in components
            if not (skip_empty and self.components[c_name].empty)
>>>>>>> 8b701000
        )


class SubNetwork(NetworkGraphMixin, SubNetworkPowerFlowMixin):
    """SubNetwork for electric buses (AC or DC).

    SubNetworks are generated by `n.determine_network_topology()` for electric buses
    with passive flows or isolated non-electric buses.
    """

    # Type hints
    # ----------------

    buses_o: pd.Index
    pvpqs: pd.Index
    pqs: pd.Index
    pvs: pd.Index
    slack_bus: str
    B: spmatrix
    K: spmatrix
    C: spmatrix
    PTDF: spmatrix
    BODF: spmatrix

    list_name = "sub_networks"

    def __init__(self, n: Network, name: str) -> None:
        """Initialize a sub-network.

        Parameters
        ----------
        n : pypsa.Network
            The parent network of the sub-network.
        name : str
            The name of the sub-network.

        """
        self._n = ref(n)
        self.name = name

    # TODO assign __str__ and __repr__
    @property
    def n(self) -> Network:
        """Get the parent network of the sub-network.

        Examples
        --------
        >>> sub_network.n # doctest: +ELLIPSIS
        PyPSA Network 'AC-DC-Meshed'
        ----------------------------
        Components:
         - Bus: 9
         ...

        """
        return self._n()  # type: ignore

    @property
    def components(self) -> ComponentsStore:
        """Get the components for the sub-network.

        Sub network components behave like Components in a basic pypsa.Network, but are
        a special class (SubNetworkComponents) to only return a view from the parent
        network.

        Examples
        --------
        Get single component:
        >>> sub_network.components.generators
        'Generator' SubNetworkComponents
        --------------------------------
        Attached to Sub-Network of PyPSA Network 'AC-DC-Meshed'
        Components: 6

        Getting a component is also possible via getitem:
        >>> sub_network.components['generators'] # doctest: +ELLIPSIS
        'Generator' SubNetworkComponents
        ...

        Or with the component name instead of list notation:
        >>> sub_network.components['Generator'] # doctest: +ELLIPSIS
        'Generator' SubNetworkComponents
        ...

        See Also
        --------
        [pypsa.Network.components][]

        """

        def filter_down(key: str, c: Components) -> Any:
            value = c[key]
            if key == "static":
                if c.name in {"Bus"} | self.n.passive_branch_components:
                    return value[value.sub_network == self.name]
                if c.name in self.n.one_port_components:
                    buses = self.c.buses.static.index.unique("name")
                    return value[value.bus.isin(buses)]
                msg = f"Component {c.name} not supported for sub-networks"
                raise ValueError(msg)
            if key == "dynamic":
                dynamic = Dict()
                index = c.static.index
                for k, v in c.dynamic.items():
                    dynamic[k] = v[index.intersection(v.columns)]
                return dynamic
            return value

        return ComponentsStore(
            {
                key: SubNetworkComponents(value, filter_down)
                for key, value in self.n.components.items()
            }
        )

    @property
    def c(self) -> ComponentsStore:
        """Get the components for the sub-network.

        Alias for `sub_network.components`.

        See Also
        --------
        [pypsa.SubNetwork.components][]

        """
        return self.components

    @property
    def snapshots(self) -> pd.Index | pd.MultiIndex:
        """Get the snapshots for the sub-network.

        See Also
        --------
        [pypsa.Network.snapshots][]

        """
        return self.n.snapshots

    @property
    def snapshot_weightings(self) -> pd.DataFrame:
        """Get the snapshot weightings for the sub-network.

        See Also
        --------
        [pypsa.Network.snapshot_weightings][]

        """
        return self.n.snapshot_weightings

    @property
    def investment_periods(self) -> pd.Index:
        """Get the investment periods for the sub-network.

        See Also
        --------
        [pypsa.Network.investment_periods][]

        """
        return self.n.investment_periods

    @property
    def investment_period_weightings(self) -> pd.DataFrame:
        """Get the investment period weightings for the sub-network.

        See Also
        --------
        [pypsa.Network.investment_period_weightings][]

        """
        return self.n.investment_period_weightings

    @property
    def scenarios(self) -> pd.Series:
        """Get the scenarios for the network.

        Returns
        -------
        pd.Series
            The scenarios for the network.

        """
        return self.n.scenarios

    @property
    def has_scenarios(self) -> bool:
        """Check if the network has scenarios.

        Returns
        -------
        bool
            True if the network has scenarios, False otherwise.

        """
        return self.n.has_scenarios

    def branches_i(self, active_only: bool = False) -> pd.MultiIndex:
        """Get the index of the branches in the sub-network.

        Parameters
        ----------
        active_only : bool, default False
            If True, only return the index of the active branches.

        Returns
        -------
        pd.MultiIndex
            The index of the branches in the sub-network.

        Examples
        --------
        >>> sub_network.branches_i()
        MultiIndex([('Line', '0'),
                    ('Line', '1'),
                    ('Line', '5')],
                    names=['type', 'name'])

        """
        types = []
        names = []
<<<<<<< HEAD
        for c in self.components:
            if c.name not in self.n.passive_branch_components:
                continue
=======
        for c in self.components[self.n.passive_branch_components]:
>>>>>>> 8b701000
            static = c.static
            idx = static.query("active").index if active_only else static.index
            types += len(idx) * [c.name]
            names += list(idx)
        return pd.MultiIndex.from_arrays([types, names], names=("type", "name"))

    def branches(self) -> pd.DataFrame:
        """Get the branches in the sub-network.

        See Also
        --------
        [pypsa.Network.branches][]

        """
        branches = self.n.passive_branches()
        return branches[branches.sub_network == self.name]

    @deprecated_in_next_major(
        details="Use `sub_network.components.<c_name>` instead.",
    )
    def component(self, c_name: str) -> SubNetworkComponents:
        """Get a component from the sub-network.

        !!! warning "Deprecated in v1.0"
            Use `sub_network.components.<c_name>` instead.

        See Also
        --------
        [pypsa.Network.components][]

        """
        return self.components[c_name]

    @deprecated_in_next_major(
        details="Use `sub_network.components.<c_name>.static` instead.",
    )
    def df(self, c_name: str) -> pd.DataFrame:
        """Get a static component from the sub-network.

        !!! warning "Deprecated in v1.0"
            Use `sub_network.components.<c_name>.static` instead.

        See Also
        --------
        [pypsa.Network.static][]

        """
        return self.c[c_name].static

    @deprecated_in_next_major(
        details="Use `sub_network.components.<c_name>.static` instead.",
    )
    def static(self, c_name: str) -> pd.DataFrame:
        """Get a static component from the sub-network.

        !!! warning "Deprecated in v1.0"
            Use `sub_network.components.<c_name>.static` instead.

        See Also
        --------
        [pypsa.Network.static][]

        """
        return self.components[c_name].static

    @deprecated_in_next_major(
        details="Use `sub_network.components.<c_name>.dynamic` instead.",
    )
    def pnl(self, c_name: str) -> Dict:
        """Get a dynamic component from the sub-network.

        !!! warning "Deprecated in v1.0"
            Use `sub_network.components.<c_name>.dynamic` instead.

        See Also
        --------
        [pypsa.Network.dynamic][]

        """
        return self.c[c_name].dynamic

    @deprecated_in_next_major(
        details="Use `sub_network.components.<c_name>.dynamic` instead.",
    )
    def dynamic(self, c_name: str) -> Dict:
        """Get a dynamic component from the sub-network.

        !!! warning "Deprecated in v1.0"
            Use `sub_network.components.<c_name>.dynamic` instead.

        See Also
        --------
        [pypsa.Network.dynamic][]

        """
        return self.components[c_name].dynamic

    @deprecated_in_next_major(
        details="Use `sub_network.components.buses.static.index` instead.",
    )
    def buses_i(self) -> pd.Index:
        """Get the index of the buses in the sub-network.

        !!! warning "Deprecated in v1.0"
            Use `sub_network.components.buses.static.index` instead.

        See Also
        --------
        [pypsa.Network.buses][]

        """
        return self.c.buses.static.index

    @deprecated_in_next_major(
        details="Use `sub_network.components.lines.static.index` instead.",
    )
    def lines_i(self) -> pd.Index:
        """Get the index of the lines in the sub-network.

        !!! warning "Deprecated in v1.0"
            Use `sub_network.components.lines.static.index` instead.

        See Also
        --------
        [pypsa.Network.lines][]

        """
        return self.c.lines.static.index

    @deprecated_in_next_major(
        details="Use `sub_network.components.transformers.static.index` instead.",
    )
    def transformers_i(self) -> pd.Index:
        """Get the index of the transformers in the sub-network.

        !!! warning "Deprecated in v1.0"
            Use `sub_network.components.transformers.static.index` instead.

        See Also
        --------
        [pypsa.Network.transformers][]

        """
        return self.c.transformers.static.index

    @deprecated_in_next_major(
        details="Use `sub_network.components.generators.static.index` instead.",
    )
    def generators_i(self) -> pd.Index:
        """Get the index of the generators in the sub-network.

        !!! warning "Deprecated in v1.0"
            Use `sub_network.components.generators.static.index` instead.

        See Also
        --------
        [pypsa.Network.generators][]

        """
        return self.c.generators.static.index

    @deprecated_in_next_major(
        details="Use `sub_network.components.loads.static.index` instead.",
    )
    def loads_i(self) -> pd.Index:
        """Get the index of the loads in the sub-network.

        !!! warning "Deprecated in v1.0"
            Use `sub_network.components.loads.static.index` instead.

        See Also
        --------
        [pypsa.Network.loads][]

        """
        return self.c.loads.static.index

    @deprecated_in_next_major(
        details="Use `sub_network.components.shunt_impedances.static.index` instead.",
    )
    def shunt_impedances_i(self) -> pd.Index:
        """Get the index of the shunt impedances in the sub-network.

        !!! warning "Deprecated in v1.0"
            Use `sub_network.components.shunt_impedances.static.index` instead.

        See Also
        --------
        [pypsa.Network.shunt_impedances][]

        """
        return self.c.shunt_impedances.static.index

    @deprecated_in_next_major(
        details="Use `sub_network.components.storage_units.static.index` instead.",
    )
    def storage_units_i(self) -> pd.Index:
        """Get the index of the storage units in the sub-network.

        !!! warning "Deprecated in v1.0"
            Use `sub_network.components.storage_units.static.index` instead.

        See Also
        --------
        [pypsa.Network.storage_units][]

        """
        return self.c.storage_units.static.index

    @deprecated_in_next_major(
        details="Use `sub_network.components.stores.index.static` instead.",
    )
    def stores_i(self) -> pd.Index:
        """Get the index of the stores in the sub-network.

        !!! warning "Deprecated in v1.0"
            Use `sub_network.components.stores.static.index` instead.

        See Also
        --------
        [pypsa.Network.stores][]

        """
        return self.c.stores.static.index

    @deprecated_in_next_major(
        details="Use `sub_network.components.buses.static` instead.",
    )
    def buses(self) -> pd.DataFrame:
        """Get the buses in the sub-network.

        !!! warning "Deprecated in v1.0"
            Use `sub_network.components.buses.static` instead.

        See Also
        --------
        [pypsa.Network.buses][]

        """
        return self.c.buses.static

    @deprecated_in_next_major(
        details="Use `sub_network.components.generators.static` instead.",
    )
    def generators(self) -> pd.DataFrame:
        """Get the generators in the sub-network.

        !!! warning "Deprecated in v1.0"
            Use `sub_network.components.generators.static` instead.

        See Also
        --------
        [pypsa.Network.generators][]

        """
        return self.c.generators.static

    @deprecated_in_next_major(
        details="Use `sub_network.components.loads.static` instead.",
    )
    def loads(self) -> pd.DataFrame:
        """Get the loads in the sub-network.

        !!! warning "Deprecated in v1.0"
            Use `sub_network.components.loads.static` instead.

        See Also
        --------
        [pypsa.Network.loads][]

        """
        return self.c.loads.static

    @deprecated_in_next_major(
        details="Use `sub_network.components.shunt_impedances.static` instead.",
    )
    def shunt_impedances(self) -> pd.DataFrame:
        """Get the shunt impedances in the sub-network.

        !!! warning "Deprecated in v1.0"
            Use `sub_network.components.shunt_impedances.static` instead.

        See Also
        --------
        [pypsa.Network.shunt_impedances][]

        """
        return self.c.shunt_impedances.static

    @deprecated_in_next_major(
        details="Use `sub_network.components.storage_units.static` instead.",
    )
    def storage_units(self) -> pd.DataFrame:
        """Get the storage units in the sub-network.

        !!! warning "Deprecated in v1.0"
            Use `sub_network.components.storage_units.static` instead.

        See Also
        --------
        [pypsa.Network.storage_units][]

        """
        return self.c.storage_units.static

    @deprecated_in_next_major(
        details="Use `!!! deprecated.components.stores.static` instead.",
    )
    def stores(self) -> pd.DataFrame:
        """Get the stores in the sub-network.

        !!! warning "Deprecated in v1.0"
            Use `sub_network.components.stores.static` instead.
        """
        return self.c.stores.static

    @deprecated_in_next_major(details="Use `self.components` instead.")
    # Deprecate: Use `self.iterate_components` instead
    def iterate_components(
        self, components: Collection[str] | None = None, skip_empty: bool = True
    ) -> Iterator[SubNetworkComponents]:
        """Iterate over components of the sub-network.

        Parameters
        ----------
        components : list-like, optional
            List of components ('Generator', 'Line', etc.) to iterate over,
            by default None
        skip_empty : bool, optional
            Whether to skip a components with no assigned assets,
            by default True

        See Also
        --------
        [pypsa.Network.iterate_components][]

        Yields
        ------
        Component
            Container for component data. See Component class for details.

        """
        if components is None:
            components = self.n.all_components

        return (
            self.components[c_name]
            for c_name in components
<<<<<<< HEAD
            if not (skip_empty and self.c[c_name].static.empty)
=======
            if not (skip_empty and self.components[c_name].empty)
>>>>>>> 8b701000
        )<|MERGE_RESOLUTION|>--- conflicted
+++ resolved
@@ -739,14 +739,8 @@
 
         # Copy components
         other_comps = sorted(self.all_components - {"Bus", "Carrier"})
-<<<<<<< HEAD
-        for component in self.components:
-            if component.name not in ["Bus", "Carrier"] + other_comps:
-                continue
-=======
         # Needs to copy buses and carriers first, since there are dependencies on them
         for component in self.components[["Bus", "Carrier"] + other_comps]:
->>>>>>> 8b701000
             # Drop the standard types to avoid them being read in twice
             if (
                 not ignore_standard_types
@@ -845,17 +839,6 @@
             - self.branch_components
         )
         for c in rest_components - {"Bus", "SubNetwork"}:
-<<<<<<< HEAD
-            n.add(
-                c,
-                pd.DataFrame(self.c[c].static).index,
-                **pd.DataFrame(self.c[c].static),
-            )
-
-        for c in self.standard_type_components:
-            static = pd.DataFrame(
-                self.c[c].static.drop(self.components[c]["standard_types"].index)
-=======
             n.add(c, self.components[c].static.index, **self.components[c].static)
 
         for c in self.standard_type_components:
@@ -863,46 +846,27 @@
                 self.components[c].static.drop(
                     self.components[c]["standard_types"].index
                 )
->>>>>>> 8b701000
             )
             n.add(c, static.index, **static)
 
         for c in self.one_port_components:
-<<<<<<< HEAD
             static = pd.DataFrame(self.c[c].static.loc[lambda df: df.bus.isin(buses_i)])
-=======
-            static = pd.DataFrame(
-                self.components[c].static.loc[lambda df: df.bus.isin(buses_i)]
-            )
->>>>>>> 8b701000
             n.add(c, static.index, **static)
 
         for c in self.branch_components:
             static = pd.DataFrame(
-<<<<<<< HEAD
                 self.c[c].static.loc[
-=======
-                self.components[c].static.loc[
->>>>>>> 8b701000
                     lambda df: df.bus0.isin(buses_i) & df.bus1.isin(buses_i)
                 ]
             )
             n.add(c, static.index, **static)
 
         n.set_snapshots(self.snapshots[time_i])
-<<<<<<< HEAD
         for c in self.all_components:
             i = n.c[c].static.index
             try:
-                ndynamic = n.c[c].dynamic
-                dynamic = self.c[c].dynamic
-=======
-        for c in self.components:
-            i = c.index
-            try:
-                ndynamic = n.components[c.name].dynamic
+                ndynamic = n.c[c.name].dynamic
                 dynamic = c.dynamic
->>>>>>> 8b701000
 
                 for k in dynamic:
                     ndynamic[k] = dynamic[k].loc[
@@ -1148,22 +1112,13 @@
             sub_network_map, "name"
         )[self.c.buses.static.columns]
 
-<<<<<<< HEAD
         for c in self.components:
             if c.name not in self.passive_branch_components:
-=======
-        for c in self.components[self.passive_branch_components]:
-            if c.empty:
->>>>>>> 8b701000
                 continue
             c.static["sub_network"] = c.static.bus0.map(sub_network_map)
 
             if investment_period is not None:
-<<<<<<< HEAD
                 active = c.get_active_assets(investment_period)
-=======
-                active = c.get_active_assets(investment_period=investment_period)
->>>>>>> 8b701000
                 # set non active assets to NaN
                 c.static.loc[~active, "sub_network"] = np.nan
 
@@ -1285,15 +1240,9 @@
             components = self.all_components
 
         return (
-<<<<<<< HEAD
             self.c[c_name]
             for c_name in components
             if not (skip_empty and self.c[c_name].static.empty)
-=======
-            self.components[c_name]
-            for c_name in components
-            if not (skip_empty and self.components[c_name].empty)
->>>>>>> 8b701000
         )
 
 
@@ -1514,13 +1463,7 @@
         """
         types = []
         names = []
-<<<<<<< HEAD
-        for c in self.components:
-            if c.name not in self.n.passive_branch_components:
-                continue
-=======
         for c in self.components[self.n.passive_branch_components]:
->>>>>>> 8b701000
             static = c.static
             idx = static.query("active").index if active_only else static.index
             types += len(idx) * [c.name]
@@ -1869,9 +1812,5 @@
         return (
             self.components[c_name]
             for c_name in components
-<<<<<<< HEAD
             if not (skip_empty and self.c[c_name].static.empty)
-=======
-            if not (skip_empty and self.components[c_name].empty)
->>>>>>> 8b701000
         )