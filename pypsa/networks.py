"""Power system components."""

from __future__ import annotations

import copy
import logging
import os
import warnings
from collections.abc import Collection, Iterator, Sequence
from typing import TYPE_CHECKING, Any
from weakref import ref

from deprecation import deprecated

from pypsa.components.abstract import Components
from pypsa.components.utils import as_components
from pypsa.constants import DEFAULT_EPSG, DEFAULT_TIMESTAMP
from pypsa.utils import equals, future_deprecation

try:
    from cloudpathlib import AnyPath as Path
except ImportError:
    from pathlib import Path

import numpy as np
import pandas as pd
import pyproj
import validators
from pyproj import CRS, Transformer
from scipy.sparse import csgraph

from pypsa.clustering import ClusteringAccessor
from pypsa.components.abstract import SubNetworkComponents
from pypsa.components.components import Component
from pypsa.components.types import (
    check_if_added,
    component_types_df,
    default_components,
)
from pypsa.components.types import (
    get as get_component_type,
)
from pypsa.consistency import (
    check_assets,
    check_dtypes_,
    check_for_disconnected_buses,
    check_for_unknown_buses,
    check_for_unknown_carriers,
    check_for_zero_impedances,
    check_for_zero_s_nom,
    check_generators,
    check_investment_periods,
    check_nans_for_component_default_attrs,
    check_shapes,
    check_static_power_attributes,
    check_time_series,
    check_time_series_power_attributes,
)
from pypsa.contingency import calculate_BODF, network_lpf_contingency
from pypsa.definitions.components import ComponentsStore
from pypsa.definitions.structures import Dict
from pypsa.descriptors import (
    get_active_assets,
    get_committable_i,
    get_extendable_i,
    get_non_extendable_i,
    get_switchable_as_dense,
)
from pypsa.graph import adjacency_matrix, graph, incidence_matrix
from pypsa.io import (
    _import_components_from_df,
    _import_series_from_df,
    export_to_csv_folder,
    export_to_hdf5,
    export_to_netcdf,
    import_components_from_dataframe,
    import_from_csv_folder,
    import_from_hdf5,
    import_from_netcdf,
    import_from_pandapower_net,
    import_from_pypower_ppc,
    import_series_from_dataframe,
    merge,
)
from pypsa.optimization.optimize import OptimizationAccessor
from pypsa.pf import (
    calculate_B_H,
    calculate_dependent_values,
    calculate_PTDF,
    calculate_Y,
    find_bus_controls,
    find_cycles,
    find_slack_bus,
    network_lpf,
    network_pf,
    sub_network_lpf,
    sub_network_pf,
)
from pypsa.plot import explore, iplot, plot  # type: ignore
from pypsa.statistics import StatisticsAccessor
from pypsa.typing import is_1d_list_like
from pypsa.utils import as_index, deprecated_common_kwargs

if TYPE_CHECKING:
    import linopy
    from scipy.sparse import spmatrix

logger = logging.getLogger(__name__)
warnings.simplefilter("always", DeprecationWarning)


dir_name = os.path.dirname(__file__)

standard_types_dir_name = "data/standard_types"


inf = float("inf")


def create_component_property(property_type: str, component: str) -> property:
    def getter(self: Any) -> Any:
        return self.components.get(component).get(property_type)

    def setter(self: Any, value: Any) -> None:
        setattr(self.components[component], property_type, value)

    return property(getter, setter)


class Network:
    """
    Network container for all buses, one-ports and branches.

    Parameters
    ----------
    import_name : string, Path
        Path to netCDF file, HDF5 .h5 store or folder of CSV files from which to
        import network data. The string could be a URL. If cloudpathlib is installed,
        the string could be a object storage URI with an `s3`, `gs` or `az` URI scheme.
    name : string, default ""
        Network name.
    ignore_standard_types : boolean, default False
        If True, do not read in PyPSA standard types into standard types
        DataFrames.
    override_components : pandas.DataFrame
        If you want to override the standard PyPSA components in
        :meth:`n.default_components <pypsa.Network.default_components>`, pass it a
        DataFrame indexed by component names and.
        See :doc:`/user-guide/components` for more information.
    override_component_attrs : pypsa.descriptors.Dict of pandas.DataFrame
        If you want to override
        :meth:`n.default_component_attrs <pypsa.Network.default_component_attrs>`.
        See :doc:`/user-guide/components` for more information.
    kwargs
        Any remaining attributes to set

    Returns
    -------
    None

    Examples
    --------
    >>> import pypsa
    >>> nw1 = pypsa.Network("network.nc") # doctest: +SKIP
    >>> nw2 = pypsa.Network("/my/folder") # doctest: +SKIP
    >>> nw3 = pypsa.Network("https://github.com/PyPSA/PyPSA/raw/master/examples/scigrid-de/scigrid-with-load-gen-trafos.nc") # doctest: +SKIP
    >>> nw4 = pypsa.Network("s3://my-bucket/my-network.nc") # doctest: +SKIP

    """

    # Type hints
    # ----------------

    # Core attributes
    name: str
    components: ComponentsStore
    sub_networks: pd.DataFrame

    # Component sets
    all_components: set[str]
    branch_components: set[str]
    passive_branch_components: set[str]
    passive_one_port_components: set[str]
    standard_type_components: set[str]
    controllable_branch_components: set[str]
    controllable_one_port_components: set[str]
    one_port_components: set[str]

    # Components
    buses: pd.DataFrame
    carriers: pd.DataFrame
    global_constraints: pd.DataFrame
    lines: pd.DataFrame
    line_types: pd.DataFrame
    transformers: pd.DataFrame
    transformer_types: pd.DataFrame
    links: pd.DataFrame
    loads: pd.DataFrame
    generators: pd.DataFrame
    storage_units: pd.DataFrame
    stores: pd.DataFrame
    shunt_impedances: pd.DataFrame
    shapes: pd.DataFrame

    # Components (time-dependent data)
    buses_t: Dict
    generators_t: Dict
    loads_t: Dict
    lines_t: Dict
    links_t: Dict
    transformers_t: Dict
    storage_units_t: Dict
    stores_t: Dict

    # Optimization
    model: linopy.Model
    _multi_invest: int
    _linearized_uc: int
    objective: float
    objective_constant: float
    iteration: int

    # Geospatial
    _crs = CRS.from_epsg(DEFAULT_EPSG)

    # Methods
    # -------

    # from pypsa.io
    import_from_csv_folder = import_from_csv_folder
    export_to_csv_folder = export_to_csv_folder
    import_from_hdf5 = import_from_hdf5
    export_to_hdf5 = export_to_hdf5
    import_from_netcdf = import_from_netcdf
    export_to_netcdf = export_to_netcdf
    import_from_pypower_ppc = import_from_pypower_ppc
    import_from_pandapower_net = import_from_pandapower_net
    merge = merge
    import_components_from_dataframe = import_components_from_dataframe  # Deprecated
    _import_series_from_df = _import_series_from_df
    import_series_from_dataframe = import_series_from_dataframe  # Deprecated

    # from pypsa.pf
    calculate_dependent_values = calculate_dependent_values
    lpf = network_lpf
    pf = network_pf

    # from pypsa.plot
    plot = plot
    iplot = iplot
    explore = explore

    # from pypsa.contingency
    lpf_contingency = network_lpf_contingency

    # from pypsa.graph
    graph = graph
    incidence_matrix = incidence_matrix
    adjacency_matrix = adjacency_matrix

    # from pypsa.descriptors
    get_committable_i = get_committable_i
    get_extendable_i = get_extendable_i
    get_switchable_as_dense = get_switchable_as_dense
    get_non_extendable_i = get_non_extendable_i
    get_active_assets = get_active_assets

    # ----------------
    # Dunder methods
    # ----------------

    def __init__(
        self,
        import_name: str | Path = "",
        name: str = "",
        ignore_standard_types: bool = False,
        custom_components: list[str] | None = None,
        override_components: pd.DataFrame | None = None,
        override_component_attrs: Dict | None = None,
        **kwargs: Any,
    ) -> None:
        if override_components is not None or override_component_attrs is not None:
            msg = (
                "The arguments `override_components` and `override_component_attrs` "
                "are deprecated. Please use the #TODO"
            )
            raise DeprecationWarning(msg)

        if custom_components is None:
            custom_components = []

        # Initialise root logger and set its level, if this has not been done before
        logging.basicConfig(level=logging.INFO)

        from pypsa import release_version as pypsa_version

        self.name: str = name

        # this will be saved on export
        self.pypsa_version: str = pypsa_version

        self._meta: dict = {}

        self._snapshots = pd.Index([DEFAULT_TIMESTAMP], name="snapshot")

        cols = ["objective", "stores", "generators"]
        self._snapshot_weightings = pd.DataFrame(1, index=self.snapshots, columns=cols)

        cols = ["objective", "years"]
        self._investment_period_weightings: pd.DataFrame = pd.DataFrame(
            index=self.investment_periods, columns=cols
        )

        # Initialize accessors
        self.optimize: OptimizationAccessor = OptimizationAccessor(self)
        self.cluster: ClusteringAccessor = ClusteringAccessor(self)
        self.statistics: StatisticsAccessor = StatisticsAccessor(self)

        # Define component sets
        self._initialize_component_sets()

        self._initialize_components(custom_components=custom_components)

        if not ignore_standard_types:
            self.read_in_default_standard_types()

        if import_name:
            if not validators.url(str(import_name)):
                import_name = Path(import_name)
            if str(import_name).endswith(".h5"):
                self.import_from_hdf5(import_name)
            elif str(import_name).endswith(".nc"):
                self.import_from_netcdf(import_name)
            elif isinstance(import_name, Path) and import_name.is_dir():
                self.import_from_csv_folder(import_name)
            else:
                raise ValueError(
                    f"import_name '{import_name}' is not a valid .h5 file, .nc file or directory."
                )

        for key, value in kwargs.items():
            setattr(self, key, value)

    def __repr__(self) -> str:
        header = "PyPSA Network" + (f" '{self.name}'" if self.name else "")
        header += "\n" + "-" * len(header)
        comps = {
            c.name: f" - {c.name}: {len(c.static)}"
            for c in self.iterate_components()
            if "Type" not in c.name and len(c.static)
        }
        content = "\nComponents:"
        if comps:
            content += "\n" + "\n".join(comps[c] for c in sorted(comps))
        else:
            header = "Empty " + header
            content += " none"
        content += "\n"
        content += f"Snapshots: {len(self.snapshots)}"

        return header + content

    def __add__(self, other: Network) -> None:
        """Merge all components of two networks."""
        self.merge(other)

    def __eq__(self, other: Any) -> bool:
        """Check for equality of two networks."""

        ignore = [OptimizationAccessor, ClusteringAccessor, StatisticsAccessor]

        if isinstance(other, self.__class__):
            for key, value in self.__dict__.items():
                if not equals(value, other.__dict__[key], ignored_classes=ignore):
                    logger.warning("Mismatch in attribute: %s", key)
                    return False
        else:
            logger.warning(
                "Can only compare two pypsa.Network objects with each other. Got %s.",
                type(other),
            )

            return False
        return True

    # ----------------
    # Initialization
    # ----------------
    def _initialize_component_sets(self) -> None:
        # TODO merge with components.types
        for category in set(component_types_df.category.unique()):
            if not isinstance(category, float):
                setattr(
                    self,
                    category + "_components",
                    set(
                        component_types_df.index[
                            component_types_df.category == category
                        ]
                    ),
                )

        self.one_port_components = (
            self.passive_one_port_components | self.controllable_one_port_components
        )

        self.branch_components = (
            self.passive_branch_components | self.controllable_branch_components
        )

        self.all_components = set(component_types_df.index) - {"Network"}

    def _initialize_components(self, custom_components: list) -> None:
        components = component_types_df.index.to_list() + custom_components

        self.components = ComponentsStore()
        for c_name in components:
            ct = get_component_type(c_name)

            self.components[ct.list_name] = Component(ct=ct, n=self)

            setattr(
                type(self),
                ct.list_name,
                create_component_property("static", ct.list_name),
            )
            setattr(
                type(self),
                ct.list_name + "_t",
                create_component_property("dynamic", ct.list_name),
            )

    def read_in_default_standard_types(self) -> None:
        for std_type in self.standard_type_components:
            self.add(
                std_type,
                self.components[std_type].ct.standard_types.index,
                **self.components[std_type].ct.standard_types,
            )

    # ----------------
    # Components Store and Properties
    # ----------------

    @property
    def c(self) -> ComponentsStore:
        """
        Alias for network components.

        Access all components of the network via `n.c.<component>`. Same as
        :py:attr:`pypsa.Network.components`.

        Returns
        -------
        ComponentsStore

        """
        return self.components

    @property
    def has_custom_components(self) -> bool:
        """Check if network has custom components."""
        return bool(set(self.components.keys()) - set(default_components))

    @property
    def custom_components(self) -> list[str]:
        """List of custom components."""
        return list(set(self.components.keys()) - set(default_components))

    @future_deprecation(details="Use `self.components.<component>.dynamic` instead.")
    def df(self, component_name: str) -> pd.DataFrame:
        """
        Alias for :py:meth:`pypsa.Network.static`.

        Parameters
        ----------
        component_name : string

        Returns
        -------
        pandas.DataFrame

        """
        return self.static(component_name)

    @future_deprecation(details="Use `self.components.<component>.static` instead.")
    def static(self, component_name: str) -> pd.DataFrame:
        """
        Return the DataFrame of static components for component_name, i.e.
        n.component_names.

        Parameters
        ----------
        component_name : string

        Returns
        -------
        pandas.DataFrame

        """
        return self.components[component_name].static

    @future_deprecation(details="Use `self.components.<component>.dynamic` instead.")
    def pnl(self, component_name: str) -> Dict:
        """
        Alias for :py:meth:`pypsa.Network.dynamic`.

        Parameters
        ----------
        component_name : string

        Returns
        -------
        dict of pandas.DataFrame

        """
        return self.dynamic(component_name)

    @future_deprecation(details="Use `self.components.<component>.dynamic` instead.")
    def dynamic(self, component_name: str) -> Dict:
        """
        Return the dictionary of DataFrames of varying components for
        component_name, i.e. n.component_names_t.

        Parameters
        ----------
        component_name : string

        Returns
        -------
        dict of pandas.DataFrame

        """
        return self.components[component_name].dynamic

    @property
    @future_deprecation(details="Use `self.components.<component>.defaults` instead.")
    def component_attrs(self) -> pd.DataFrame:
        """
        Alias for :py:meth:`pypsa.Network.get`.

        Parameters
        ----------
        component_name : string

        Returns
        -------
        pandas.DataFrame

        """
        return Dict({value.name: value.defaults for value in self.components})

    # ----------------
    # Meta data
    # ----------------

    @property
    def meta(self) -> dict:
        """Dictionary of the network meta data."""
        return self._meta

    @meta.setter
    def meta(self, new: dict) -> None:
        if not isinstance(new, (dict, Dict)):
            raise TypeError(f"Meta must be a dictionary, received a {type(new)}")
        self._meta = new

    @property
    def crs(self) -> Any:
        """Coordinate reference system of the network's geometries (n.shapes)."""
        return self._crs

    @crs.setter
    def crs(self, new: Any) -> None:
        """
        Set the coordinate reference system of the network's geometries
        (n.shapes).
        """
        self.shapes.set_crs(new)
        self._crs = self.shapes.crs

    def to_crs(self, new: int | str | pyproj.CRS) -> None:
        """
        Convert the network's geometries and bus coordinates to a new
        coordinate reference system.
        """
        current = self.crs
        self.shapes.to_crs(new, inplace=True)
        self._crs = self.shapes.crs
        transformer = Transformer.from_crs(current, self.crs)
        self.buses["x"], self.buses["y"] = transformer.transform(
            self.buses["x"], self.buses["y"]
        )

    @property
    def srid(self) -> int:
        """
        Spatial reference system identifier of the network's geometries
        (n.shapes).
        """
        return self.crs.to_epsg()

    @srid.setter
    def srid(self, new: str | int) -> None:
        """
        Set the spatial reference system identifier of the network's geometries
        (n.shapes).
        """
        self.crs = pyproj.CRS.from_epsg(new)

    # ----------------
    # Indexers
    # ----------------

    def set_snapshots(
        self,
        snapshots: Sequence,
        default_snapshot_weightings: float = 1.0,
        weightings_from_timedelta: bool = False,
    ) -> None:
        """
        Set the snapshots/time steps and reindex all time-dependent data.

        Snapshot weightings, typically representing the hourly length of each snapshot,
        is filled with the `default_snapshot_weighintgs` value, or uses the timedelta
        of the snapshots if `weightings_from_timedelta` flag is True, and snapshots are
        of type `pd.DatetimeIndex`.

        This will reindex all components time-dependent DataFrames
        (:py:meth:`pypsa.Network.dynamic`). NaNs are filled with the default value for
        that quantity.

        Parameters
        ----------
        snapshots : list, pandas.Index or pd.MultiIndex
            All time steps.
        default_snapshot_weightings: float
            The default weight for each snapshot. Defaults to 1.0.
        weightings_from_timedelta: bool
            Wheter to use the timedelta of `snapshots` as `snapshot_weightings` if
            `snapshots` is of type `pd.DatetimeIndex`.  Defaults to False.

        Returns
        -------
        None

        """
        # Check if snapshots contain timezones
        if isinstance(snapshots, pd.DatetimeIndex) and snapshots.tz is not None:
            msg = (
                "Numpy datetime64[ns] objects with timezones are not supported and are "
                "thus not allowed in snapshots. Please pass timezone-naive timestamps "
                "(e.g. via ds.values)."
            )
            raise ValueError(msg)

        if isinstance(snapshots, pd.MultiIndex):
            if snapshots.nlevels != 2:
                msg = "Maximally two levels of MultiIndex supported"
                raise ValueError(msg)
            sns = snapshots.rename(["period", "timestep"])
            sns.name = "snapshot"
            self._snapshots = sns
        else:
            self._snapshots = pd.Index(snapshots, name="snapshot")

        if len(self._snapshots) == 0:
            raise ValueError("Snapshots must not be empty.")

        self.snapshot_weightings = self.snapshot_weightings.reindex(
            self._snapshots, fill_value=default_snapshot_weightings
        )

        if isinstance(snapshots, pd.DatetimeIndex) and weightings_from_timedelta:
            hours_per_step = (
                snapshots.to_series()
                .diff(periods=1)
                .shift(-1)
                .ffill()  # fill last value by assuming same as the one before
                .apply(lambda x: x.total_seconds() / 3600)
            )
            self._snapshot_weightings = pd.DataFrame(
                {c: hours_per_step for c in self._snapshot_weightings.columns}
            )
        elif not isinstance(snapshots, pd.DatetimeIndex) and weightings_from_timedelta:
            logger.info(
                "Skipping `weightings_from_timedelta` as `snapshots`is not of type `pd.DatetimeIndex`."
            )

        for component in self.all_components:
            dynamic = self.dynamic(component)
            attrs = self.components[component]["attrs"]

            for k in dynamic.keys():
                if dynamic[k].empty:  # avoid expensive reindex operation
                    dynamic[k].index = self._snapshots
                elif k in attrs.default[attrs.varying]:
                    if isinstance(dynamic[k].index, pd.MultiIndex):
                        dynamic[k] = dynamic[k].reindex(
                            self._snapshots, fill_value=attrs.default[attrs.varying][k]
                        )
                    else:
                        # Make sure to keep timestep level in case of MultiIndex
                        dynamic[k] = dynamic[k].reindex(
                            self._snapshots,
                            fill_value=attrs.default[attrs.varying][k],
                            level="timestep",
                        )
                else:
                    dynamic[k] = dynamic[k].reindex(self._snapshots)

        # NB: No need to rebind dynamic to self, since haven't changed it

    @property
    def snapshots(self) -> pd.Index | pd.MultiIndex:
        """
        Snapshots dimension of the network.

        If snapshots are a pandas.MultiIndex, the first level are investment periods
        and the second level are timesteps. If snapshots are single indexed, the only
        level is timesteps.

        .. note::
            Note that Snapshots are a dimension, while timesteps and and periods are
            only levels of the snapshots dimension, similar to coords in xarray.
            That is because timesteps and periods are not necessarily unique or entire
            across snapshots.

        Returns
        -------
        pd.Index or pd.MultiIndex
            Snapshots of the network, either as a single index or a multi-index.

        See Also
        --------
        pypsa.networks.Network.timesteps : Get the timestep level only.
        pypsa.networks.Network.periods : Get the period level only.

        """
        return self._snapshots

    @snapshots.setter
    def snapshots(self, snapshots: Sequence) -> None:
        """
        Setter for snapshots dimension.

        Parameters
        ----------
        snapshots : Sequence


        Also see
        --------
        pypsa.networks.Network.snapshots : Getter method
        pypsa.networks.Network.set_snapshots : Setter method
        """
        self.set_snapshots(snapshots)

    @property
    def timesteps(self) -> pd.Index:
        """
        Timestep level of snapshots dimension.

        If snapshots is single indexed, timesteps and snapshots yield the same result.
        Otherwise only the timestep level will be returned.

        Returns
        -------
        pd.Index
            Timesteps of the network.

        See Also
        --------
        pypsa.networks.Network.snapshots : Get the snapshots dimension.
        pypsa.networks.Network.periods : Get the period level only.

        """
        if "timestep" in self.snapshots.names:
            return self.snapshots.get_level_values("timestep").unique()
        else:
            return self.snapshots

    @timesteps.setter
    def timesteps(self, timesteps: Sequence) -> None:
        """
        Setter for timesteps level of snapshots dimension.

        .. warning::
            Setting `timesteps` is not supported. Please set `snapshots` instead.

        Parameters
        ----------
        timesteps : Sequence

        Also see
        --------
        pypsa.networks.Network.timesteps : Getter method
        """

        msg = "Setting `timesteps` is not supported. Please set `snapshots` instead."
        raise NotImplementedError(msg)

    @property
    def periods(self) -> pd.Index:
        """
        Periods level of snapshots dimension.

        If snapshots is single indexed, periods will always be empty, since there no
        investment periods without timesteps are defined. Otherwise only the period
        level will be returned.

        Returns
        -------
        pd.Index
            Periods of the network.

        See Also
        --------
        pypsa.networks.Network.snapshots : Get the snapshots dimension.
        pypsa.networks.Network.timesteps : Get the timestep level only.

        """
        if "period" in self.snapshots.names:
            return self.snapshots.get_level_values("period").unique()
        else:
            return pd.Index([], name="period")

    @periods.setter
    def periods(self, periods: Sequence) -> None:
        """
        Setter for periods level of snapshots dimension.

        Parameters
        ----------
        periods : Sequence

        Also see
        --------
        pypsa.networks.Network.periods : Getter method
        pypsa.networks.Network.set_investment_periods : Setter method
        """

        self.set_investment_periods(periods)

    @property
    def has_periods(self) -> bool:
        """
        Check if network has investment periods assigned to snapshots dimension.

        Returns
        -------
        bool
            True if network has investment periods, otherwise False.


        See Also
        --------
        pypsa.networks.Network.snapshots : Snapshots dimension of the network.
        pypsa.networks.Network.periods : Periods level of snapshots dimension.
        """
        return not self.periods.empty

    @property
    def investment_periods(self) -> pd.Index:
        """
        Periods level of snapshots dimension.

        If snapshots is single indexed, periods will always be empty, since there no
        investment periods without timesteps are defined. Otherwise only the period
        level will be returned.

        .. Note :: Alias for :py:meth:`pypsa.Network.periods`.

        Returns
        -------
        pd.Index
            Investment periods of the network.

        See Also
        --------
        pypsa.networks.Network.snapshots : Get the snapshots dimension.
        pypsa.networks.Network.periods : Get the snapshots dimension.
        pypsa.networks.Network.timesteps : Get the timestep level only.

        """

        return self.periods

    @investment_periods.setter
    def investment_periods(self, periods: Sequence) -> None:
        """
        Setter for periods level of snapshots dimension.

        .. Note :: Alias for :py:meth:`pypsa.Network.periods`.

        Parameters
        ----------
        periods : Sequence

        Also see
        --------
        pypsa.networks.Network.periods : Getter method
        pypsa.networks.Network.set_investment_periods : Setter method
        """
        self.periods = periods
<<<<<<< HEAD

    @property
    def has_investment_periods(self) -> bool:
        """
        Check if network has investment periods assigned to snapshots dimension.

        .. Note :: Alias for :py:meth:`pypsa.Network.has_periods`.

        Returns
        -------
        bool
            True if network has investment periods, otherwise False.


        See Also
        --------
        pypsa.networks.Network.snapshots : Snapshots dimension of the network.
        pypsa.networks.Network.periods : Periods level of snapshots dimension.
        """
        return self.has_periods
=======
>>>>>>> 4fc081af

    @property
    def snapshot_weightings(self) -> pd.DataFrame:
        """
        Weightings applied to each snapshots during the optimization (LOPF).

        * Objective weightings multiply the operational cost in the
          objective function.

        * Generator weightings multiply the impact of all generators
          in global constraints, e.g. multiplier of GHG emmissions.

        * Store weightings define the elapsed hours for the charge, discharge
          standing loss and spillage of storage units and stores in order to
          determine the state of charge.
        """
        return self._snapshot_weightings

    @snapshot_weightings.setter
    def snapshot_weightings(self, df: pd.DataFrame) -> None:
        assert df.index.equals(
            self.snapshots
        ), "Weightings not defined for all snapshots."
        if isinstance(df, pd.Series):
            logger.info("Applying weightings to all columns of `snapshot_weightings`")
            df = pd.DataFrame({c: df for c in self._snapshot_weightings.columns})
        self._snapshot_weightings = df

    def set_investment_periods(self, periods: Sequence) -> None:
        """
        Set the investment periods of the network.

        If the network snapshots are a pandas.MultiIndex, the investment periods
        have to be a subset of the first level. If snapshots are a single index,
        they and all time-series are repeated for all periods. This changes
        the network snapshots to be a MultiIndex (inplace operation) with the first
        level being the investment periods and the second level the snapshots.

        Parameters
        ----------
        n : pypsa.Network
        periods : list
            List of periods to be selected/initialized.

        Returns
        -------
        None.

        """
        periods_ = pd.Index(periods, name="period")
        if periods_.empty:
            return
        if not (
            pd.api.types.is_integer_dtype(periods_)
            and periods_.is_unique
            and periods_.is_monotonic_increasing
        ):
            raise ValueError(
                "Investment periods are not strictly increasing integers, "
                "which is required for multi-period investment optimisation."
            )
        if isinstance(self.snapshots, pd.MultiIndex):
            if not periods_.isin(self.snapshots.unique("period")).all():
                raise ValueError(
                    "Not all investment periods are in level `period` " "of snapshots."
                )
            if len(periods_) < len(self.snapshots.unique(level="period")):
                raise NotImplementedError(
                    "Investment periods do not equal first level "
                    "values of snapshots."
                )
        else:
            # Convenience case:
            logger.info(
                "Repeating time-series for each investment period and "
                "converting snapshots to a pandas.MultiIndex."
            )
            names = ["period", "timestep"]
            for component in self.all_components:
                dynamic = self.dynamic(component)

                for k in dynamic.keys():
                    dynamic[k] = pd.concat(
                        {p: dynamic[k] for p in periods_}, names=names
                    )
                    dynamic[k].index.name = "snapshot"

            self._snapshots = pd.MultiIndex.from_product(
                [periods_, self.snapshots], names=names
            )
            self._snapshots.name = "snapshot"
            self._snapshot_weightings = pd.concat(
                {p: self.snapshot_weightings for p in periods_}, names=names
            )
            self._snapshot_weightings.index.name = "snapshot"

        self.investment_period_weightings = self.investment_period_weightings.reindex(
            self.periods, fill_value=1.0
        ).astype(float)

    @property
    def investment_period_weightings(self) -> pd.DataFrame:
        """
        Weightings applied to each investment period during the optimization
        (LOPF).

        * Objective weightings are multiplied with all cost coefficients in the
          objective function of the respective investment period
          (e.g. to include a social discount rate).

        * Years weightings denote the elapsed time until the subsequent investment period
          (e.g. used for global constraints CO2 emissions).
        """
        return self._investment_period_weightings

    @investment_period_weightings.setter
    def investment_period_weightings(self, df: pd.DataFrame) -> None:
        assert df.index.equals(
            self.investment_periods
        ), "Weightings not defined for all investment periods."
        if isinstance(df, pd.Series):
            logger.info(
                "Applying weightings to all columns of `investment_period_weightings`"
            )
            df = pd.DataFrame(
                {c: df for c in self._investment_period_weightings.columns}
            )
        self._investment_period_weightings = df

    def add(
        self,
        class_name: str,
        name: str | int | Sequence[int | str],
        suffix: str = "",
        overwrite: bool = False,
        **kwargs: Any,
    ) -> pd.Index:
        """
        Add components to the network.

        Handles addition of single and multiple components along with their attributes.
        Pass a list of names to add multiple components at once or pass a single name
        to add a single component.

        When a single component is added, all non-scalar attributes are assumed to be
        time-varying and indexed by snapshots.
        When multiple components are added, all non-scalar attributes are assumed to be
        static and indexed by names. A single value sequence is treated as scalar and
        broadcasted to all components. It is recommended to explicitly pass a scalar
        instead.
        If you want to add time-varying attributes to multiple components, you can pass
        a 2D array/ DataFrame where the first dimension is snapshots and the second
        dimension is names.

        Any attributes which are not specified will be given the default
        value from :doc:`/user-guide/components`.

        Parameters
        ----------
        class_name : str
            Component class name in ("Bus", "Generator", "Load", "StorageUnit",
            "Store", "ShuntImpedance", "Line", "Transformer", "Link").
        name : str or int or list of str or list of int
            Component name(s)
        suffix : str, default ""
            All components are named after name with this added suffix.
        overwrite : bool, default False
            If True, existing components with the same names as in `name` will be
            overwritten. Otherwise only new components will be added and others will be
            ignored.
        kwargs : Any
            Component attributes, e.g. x=[0.1, 0.2], can be list, pandas.Series
            of pandas.DataFrame for time-varying

        Returns
        -------
        new_names : pandas.index
            Names of new components (including suffix)

        Examples
        --------
        >>> import pypsa
        >>> n = pypsa.examples.ac_dc_meshed()

        Add a single component:

        >>> n.add("Bus", "my_bus_0")
        Index(['my_bus_0'], dtype='object')
        >>> n.add("Bus", "my_bus_1", v_nom=380)
        Index(['my_bus_1'], dtype='object')
        >>> n.add("Line", "my_line_name", bus0="my_bus_0", bus1="my_bus_1", length=34, r=2, x=4)
        Index(['my_line_name'], dtype='object')

        Add multiple components with static attributes:

        >>> n.add("Load", ["load 1", "load 2"],
        ...       bus=["1", "2"],
        ...       p_set=np.random.rand(len(n.snapshots), 2))
        Index(['load 1', 'load 2'], dtype='object')

        Add multiple components with time-varying attributes:

        >>> import pandas as pd, numpy as np
        >>> buses = range(13)
        >>> snapshots = range(7)
        >>> n = pypsa.Network()
        >>> n.set_snapshots(snapshots)
        >>> n.add("Bus", buses)
        Index(['0', '1', '2', '3', '4', '5', '6', '7', '8', '9', '10', '11', '12'], dtype='object')
        >>> # add load as numpy array
        >>> n.add("Load",
        ...       n.buses.index + " load",
        ...       bus=buses,
        ...       p_set=np.random.rand(len(snapshots), len(buses)))
        Index(['0 load', '1 load', '2 load', '3 load', '4 load', '5 load', '6 load',
               '7 load', '8 load', '9 load', '10 load', '11 load', '12 load'],
              dtype='object', name='Bus')
        >>> # add wind availability as pandas DataFrame
        >>> wind = pd.DataFrame(np.random.rand(len(snapshots), len(buses)),
        ...        index=n.snapshots,
        ...        columns=buses)
        >>> # use a suffix to avoid boilerplate to rename everything
        >>> n.add("Generator",
        ...       buses,
        ...       suffix=' wind',
        ...       bus=buses,
        ...       p_nom_extendable=True,
        ...       capital_cost=1e5,
        ...       p_max_pu=wind)
        Index(['0 wind', '1 wind', '2 wind', '3 wind', '4 wind', '5 wind', '6 wind',
               '7 wind', '8 wind', '9 wind', '10 wind', '11 wind', '12 wind'],
              dtype='object')


        """
        c = as_components(self, class_name)
        # Process name/names to pandas.Index of strings and add suffix
        single_component = np.isscalar(name)
        names = pd.Index([name]) if single_component else pd.Index(name)
        names = names.astype(str) + suffix

        names_str = "name" if single_component else "names"
        # Read kwargs into static and time-varying attributes
        series = {}
        static = {}

        # Check if names are unique
        if not names.is_unique:
            msg = f"Names for {c.name} must be unique."
            raise ValueError(msg)

        for k, v in kwargs.items():
            # If index/ columnes are passed (pd.DataFrame or pd.Series)
            # - cast names index to string and add suffix
            # - check if passed index/ columns align
            msg = "{} has an index which does not align with the passed {}."
            if isinstance(v, pd.Series) and single_component:
                if not v.index.equals(self.snapshots):
                    raise ValueError(msg.format(f"Series {k}", "network snapshots"))
            elif isinstance(v, pd.Series):
                # Cast names index to string + suffix
                v = v.rename(
                    index=lambda s: str(s)
                    if str(s).endswith(suffix)
                    else str(s) + suffix
                )
                if not v.index.equals(names):
                    raise ValueError(msg.format(f"Series {k}", names_str))
            if isinstance(v, pd.DataFrame):
                # Cast names columns to string + suffix
                v = v.rename(
                    columns=lambda s: str(s)
                    if str(s).endswith(suffix)
                    else str(s) + suffix
                )
                if not v.index.equals(self.snapshots):
                    raise ValueError(msg.format(f"DataFrame {k}", "network snapshots"))
                if not v.columns.equals(names):
                    raise ValueError(msg.format(f"DataFrame {k}", names_str))

            # Convert list-like and 1-dim array to pandas.Series
            if is_1d_list_like(v):
                try:
                    if single_component:
                        v = pd.Series(v, index=self.snapshots)
                    else:
                        v = pd.Series(v)
                        if len(v) == 1:
                            v = v.iloc[0]
                            logger.debug(
                                f"Single value sequence for {k} is treated as a scalar "
                                f"and broadcasted to all components. It is recommended "
                                f"to explicitly pass a scalar instead."
                            )
                        else:
                            v.index = names
                except ValueError:
                    expec_str = (
                        f"{len(self.snapshots)} for each snapshot."
                        if single_component
                        else f"{len(names)} for each component name."
                    )
                    msg = f"Data for {k} has length {len(v)} but expected {expec_str}"
                    raise ValueError(msg)
            # Convert 2-dim array to pandas.DataFrame
            if isinstance(v, np.ndarray):
                if v.shape == (len(self.snapshots), len(names)):
                    v = pd.DataFrame(v, index=self.snapshots, columns=names)
                else:
                    msg = (
                        f"Array {k} has shape {v.shape} but expected "
                        f"({len(self.snapshots)}, {len(names)})."
                    )
                    raise ValueError(msg)

            if isinstance(v, dict):
                msg = (
                    "Dictionaries are not supported as attribute values. Please use "
                    "pandas.Series or pandas.DataFrame instead."
                )
                raise NotImplementedError(msg)

            # Handle addition of single component
            if single_component:
                # Read 1-dim data as time-varying attribute
                if isinstance(v, pd.Series):
                    series[k] = pd.DataFrame(
                        v.values, index=self.snapshots, columns=names
                    )
                # Read 0-dim data as static attribute
                else:
                    static[k] = v

            # Handle addition of multiple components
            elif not single_component:
                # Read 2-dim data as time-varying attribute
                if isinstance(v, pd.DataFrame):
                    series[k] = v
                # Read 1-dim data as static attribute
                elif isinstance(v, pd.Series):
                    static[k] = v.values
                # Read scalar data as static attribute
                else:
                    static[k] = v

        # Load static attributes as components
        if static:
            static_df = pd.DataFrame(static, index=names)
        else:
            static_df = pd.DataFrame(index=names)
        _import_components_from_df(self, static_df, c.name, overwrite=overwrite)

        # Load time-varying attributes as components
        for k, v in series.items():
            self._import_series_from_df(v, c.name, k, overwrite=overwrite)

        return names

    def remove(
        self,
        class_name: str,
        name: str | int | Sequence[int | str],
        suffix: str = "",
    ) -> None:
        """
        Removes a single component or a list of components from the network.

        Removes it from component DataFrames.

        Parameters
        ----------
        class_name : str
            Component class name
        name : str, int, list-like or pandas.Index
            Component name(s)
        suffix : str, default ''


        Examples
        --------
        >>> import pypsa
        >>> n = pypsa.examples.ac_dc_meshed()
        >>> n.remove("Line", "0")
        >>> n.remove("Line", ["1","2"])
        """
        c = as_components(self, class_name)

        # Process name/names to pandas.Index of strings and add suffix
        names = pd.Index([name]) if np.isscalar(name) else pd.Index(name)
        names = names.astype(str) + suffix

        # Drop from static components
        cls_static = self.static(c.name)
        cls_static.drop(names, inplace=True)

        # Drop from time-varying components
        dynamic = self.dynamic(c.name)
        for df in dynamic.values():
            df.drop(df.columns.intersection(names), axis=1, inplace=True)

    @deprecated(
        deprecated_in="0.31",
        removed_in="1.0",
        details="Use `n.add` as a drop-in replacement instead.",
    )
    def madd(
        self,
        class_name: str,
        names: Sequence,
        suffix: str = "",
        **kwargs: Any,
    ) -> pd.Index:
        """
        Add multiple components to the network, along with their attributes.

        .. deprecated:: 0.31
          ``n.madd`` is deprecated and will be removed in a future version. Use
            :py:meth:`pypsa.Network.add` instead. It can handle both single and multiple
            removal of components.

        Make sure when adding static attributes as pandas Series that they are indexed
        by names. Make sure when adding time-varying attributes as pandas DataFrames that
        their index is a superset of n.snapshots and their columns are a
        subset of names.

        Any attributes which are not specified will be given the default
        value from :doc:`/user-guide/components`.

        Parameters
        ----------
        class_name : string
            Component class name in ("Bus", "Generator", "Load", "StorageUnit",
            "Store", "ShuntImpedance", "Line", "Transformer", "Link").
        names : list-like or pandas.Index
            Component names
        suffix : string, default ''
            All components are named after names with this added suffix. It
            is assumed that all Series and DataFrames are indexed by the original names.
        kwargs
            Component attributes, e.g. x=[0.1, 0.2], can be list, pandas.Series
            of pandas.DataFrame for time-varying

        """
        return self.add(class_name=class_name, name=names, suffix=suffix, **kwargs)

    @deprecated(
        deprecated_in="0.31",
        removed_in="1.0",
        details="Use `n.remove` as a drop-in replacement instead.",
    )
    def mremove(self, class_name: str, names: Sequence) -> None:
        """
        Removes multiple components from the network.

        .. deprecated:: 0.31
          ``n.mremove`` is deprecated and will be removed in a future version. Use
            :py:meth:`pypsa.Network.remove` instead. It can handle both single and multiple
            removal of components.

        ``n.mremove`` is deprecated and will be removed in version 1.0. Use
        py:meth:`pypsa.Network.remove` instead. It can handle both single and multiple removal of
        components.

        Removes them from component DataFrames.

        Parameters
        ----------
        class_name : string
            Component class name
        name : list-like
            Component names

        """
        self.remove(class_name=class_name, name=names)

    def copy(
        self,
        snapshots: Sequence | None = None,
        investment_periods: Sequence | None = None,
        ignore_standard_types: bool = False,
        with_time: bool | None = None,
    ) -> Network:
        """
        Returns a deep copy of Network objec    t.

        If only default arguments are passed, the copy will be created via
        :func:`copy.deepcopy` and will contain all components and time-varying data.
        For most networks this is the fastest way. However, if the network is very
        large, it might be better to filter snapshots and investment periods to reduce
        the size of the copy. In this case :func:`copy.deepcopy` is not used and only
        the selected snapshots and investment periods are copied to a new object.


        Parameters
        ----------
        snapshots : list or tuple or pd.Index , default self.snapshots
            A list of snapshots to copy, must be a subset of n.snapshots. Pass
            an empty list ignore all snapshots.
        investment_periods : list or tuple or pd.Index, default self.investment_period_weightings.index
            A list of investment periods to copy, must be a subset of n.investment_periods. Pass
        ignore_standard_types : boolean, default False
            Ignore the PyPSA standard types.
        with_time : boolean, default True
            Copy snapshots and time-varying n.component_names_t data too.

            .. deprecated:: 0.29.0
              The 'with_time' argument is deprecated in 0.29 and will be removed in a
              future version. Pass an empty list to 'snapshots' instead.

        Returns
        -------
        n : pypsa.Network
            The copied network object.

        Examples
        --------
        >>> import pypsa
        >>> n = pypsa.examples.ac_dc_meshed()
        >>> network_copy = n.copy()

        """

        # Use copy.deepcopy if no arguments are passed
        args = [snapshots, investment_periods, ignore_standard_types, with_time]
        if all(arg is None or arg is False for arg in args):
            return copy.deepcopy(self)

        # Convert to pandas.Index
        snapshots_ = as_index(self, snapshots, "snapshots")
        investment_periods_ = as_index(self, investment_periods, "investment_periods")

        # Deprecation warnings
        if with_time is not None:
            warnings.warn(
                "Argument 'with_time' is deprecated in 0.29 and will be "
                "removed in a future version. Pass an empty list to 'snapshots' instead.",
                DeprecationWarning,
                stacklevel=2,
            )
            snapshots_ = pd.Index([], name="snapshot")

        # Check if custom components are registered
        check_if_added(self.custom_components)

        # Setup new network
        n = self.__class__(
            ignore_standard_types=ignore_standard_types,
            custom_components=list(self.components.keys()) + self.custom_components,
        )

        # Copy components
        other_comps = sorted(self.all_components - {"Bus", "Carrier"})
        # Needs to copy buses and carriers first, since there are dependencies on them
        for component in self.iterate_components(["Bus", "Carrier"] + other_comps):
            # Drop the standard types to avoid them being read in twice
            if (
                not ignore_standard_types
                and component.name in self.standard_type_components
            ):
                static = component.static.drop(
                    n.components[component.name]["standard_types"].index
                )
            else:
                static = component.static
            n.add(component.name, static.index, **static)

        # Copy time-varying data, if given

        if len(snapshots_) > 0:
            n.set_snapshots(snapshots_)
            # Apply time-varying data
            for component in self.iterate_components():
                dynamic = getattr(n, component.list_name + "_t")
                for k in component.dynamic.keys():
                    try:
                        dynamic[k] = component.dynamic[k].loc[snapshots_].copy()
                    except KeyError:
                        dynamic[k] = component.dynamic[k].reindex(snapshots_).copy()

            # Apply investment periods
            if not investment_periods_.empty:
                n.set_investment_periods(investment_periods_)

            # Add weightings
            n.snapshot_weightings = self.snapshot_weightings.loc[snapshots_].copy()
            n.investment_period_weightings = self.investment_period_weightings.loc[
                investment_periods_
            ].copy()

        # Catch all remaining attributes of network
        for attr in [
            "name",
            "srid",
            "_meta",
            "_linearized_uc",
            "_multi_invest",
            "objective",
            "objective_constant",
            "now",
        ]:
            try:
                setattr(n, attr, getattr(self, attr))
            except AttributeError:
                pass

        return n

    def __getitem__(self, key: str) -> Network:
        """
        Returns a shallow slice of the Network object containing only the
        selected buses and all the connected components.

        Parameters
        ----------
        key : indexer or tuple of indexer
            If only one indexer is provided it is used in the .loc
            indexer of the buses dataframe (refer also to the help for
            pd.DataFrame.loc). If a tuple of two indexers are provided,
            the first one is used to slice snapshots and the second
            one buses.

        Returns
        -------
        n : pypsa.Network

        Examples
        --------
        >>> import pypsa
        >>> n = pypsa.examples.ac_dc_meshed()
        >>> sub_network_0 = n[n.buses.sub_network == "0"]

        """
        if isinstance(key, tuple):
            time_i, key = key
        else:
            time_i = slice(None)

        # Check if custom components are registered
        check_if_added(self.custom_components)

        # Setup new network
        n = self.__class__(
            custom_components=list(self.components.keys()) + self.custom_components
        )
        n.add(
            "Bus",
            pd.DataFrame(self.buses.loc[key]).assign(sub_network="").index,
            **pd.DataFrame(self.buses.loc[key]).assign(sub_network=""),
        )
        buses_i = n.buses.index

        rest_components = (
            self.all_components
            - self.standard_type_components
            - self.one_port_components
            - self.branch_components
        )
        for c in rest_components - {"Bus", "SubNetwork"}:
            n.add(c, pd.DataFrame(self.static(c)).index, **pd.DataFrame(self.static(c)))

        for c in self.standard_type_components:
            static = pd.DataFrame(
                self.static(c).drop(self.components[c]["standard_types"].index)
            )
            n.add(c, static.index, **static)

        for c in self.one_port_components:
            static = pd.DataFrame(self.static(c).loc[lambda df: df.bus.isin(buses_i)])
            n.add(c, static.index, **static)

        for c in self.branch_components:
            static = pd.DataFrame(
                self.static(c).loc[
                    lambda df: df.bus0.isin(buses_i) & df.bus1.isin(buses_i)
                ]
            )
            n.add(c, static.index, **static)

        n.set_snapshots(self.snapshots[time_i])
        for c in self.all_components:
            i = n.static(c).index
            try:
                ndynamic = n.dynamic(c)
                dynamic = self.dynamic(c)

                for k in dynamic:
                    ndynamic[k] = dynamic[k].loc[
                        time_i, i.intersection(dynamic[k].columns)
                    ]
            except AttributeError:
                pass

        # catch all remaining attributes of network
        for attr in ["name", "_crs"]:
            setattr(n, attr, getattr(self, attr))

        n.snapshot_weightings = self.snapshot_weightings.loc[time_i]

        return n

    # beware, this turns bools like s_nom_extendable into objects because of
    # presence of links without s_nom_extendable
    def branches(self) -> pd.DataFrame:
        return pd.concat(
            (self.static(c) for c in self.branch_components),
            keys=self.branch_components,
            sort=True,
            names=["component", "name"],
        )

    def passive_branches(self) -> pd.DataFrame:
        return pd.concat(
            (self.static(c) for c in self.passive_branch_components),
            keys=self.passive_branch_components,
            sort=True,
        )

    def controllable_branches(self) -> pd.DataFrame:
        return pd.concat(
            (self.static(c) for c in self.controllable_branch_components),
            keys=self.controllable_branch_components,
            sort=True,
        )

    def determine_network_topology(
        self,
        investment_period: int | str | None = None,
        skip_isolated_buses: bool = False,
    ) -> None:
        """
        Build sub_networks from topology.

        For the default case investment_period=None, it is not taken
        into account whether the branch components are active (based on
        build_year and lifetime). If the investment_period is specified,
        the network topology is determined on the basis of the active
        branches.
        """
        adjacency_matrix = self.adjacency_matrix(
            branch_components=self.passive_branch_components,
            investment_period=investment_period,
        )
        n_components, labels = csgraph.connected_components(
            adjacency_matrix, directed=False
        )

        # remove all old sub_networks
        for sub_network in self.sub_networks.index:
            obj = self.sub_networks.at[sub_network, "obj"]
            self.remove("SubNetwork", sub_network)
            del obj

        for i in np.arange(n_components):
            # index of first bus
            buses_i = (labels == i).nonzero()[0]

            if skip_isolated_buses and (len(buses_i) == 1):
                continue

            carrier = self.buses.carrier.iat[buses_i[0]]

            if carrier not in ["AC", "DC"] and len(buses_i) > 1:
                logger.warning(
                    f"Warning, sub network {i} is not electric but "
                    "contains multiple buses\nand branches. Passive "
                    "flows are not allowed for non-electric networks!"
                )

            if (self.buses.carrier.iloc[buses_i] != carrier).any():
                logger.warning(
                    f"Warning, sub network {i} contains buses with "
                    "mixed carriers! Value counts:"
                    f"\n{self.buses.carrier.iloc[buses_i].value_counts()}"
                )

            self.add("SubNetwork", i, carrier=carrier)

        # add objects
        self.sub_networks["obj"] = [
            SubNetwork(self, name) for name in self.sub_networks.index
        ]

        self.buses.loc[:, "sub_network"] = labels.astype(str)

        for c in self.iterate_components(self.passive_branch_components):
            c.static["sub_network"] = c.static.bus0.map(self.buses["sub_network"])

            if investment_period is not None:
                active = get_active_assets(self, c.name, investment_period)
                # set non active assets to NaN
                c.static.loc[~active, "sub_network"] = np.nan

        for sub in self.sub_networks.obj:
            find_cycles(sub)
            sub.find_bus_controls()

    @future_deprecation(details="Use `self.components.<component>` instead.")
    def component(self, c_name: str) -> Component:
        return self.components[c_name]

    @future_deprecation(details="Use `self.components` instead.")
    def iterate_components(
        self, components: Collection[str] | None = None, skip_empty: bool = True
    ) -> Iterator[Component]:
        if components is None:
            components = self.all_components

        return (
            self.component(c_name)
            for c_name in components
            if not (skip_empty and self.static(c_name).empty)
        )

    def consistency_check(
        self, check_dtypes: bool = False, strict: bool = False
    ) -> None:
        """
        Checks the network for consistency; e.g. that all components are
        connected to existing buses and that no impedances are singular.

        Prints warnings if anything is potentially inconsistent.

        Examples
        --------
        >>> import pypsa
        >>> n = pypsa.examples.ac_dc_meshed()
        >>> n.consistency_check()

        """
        self.calculate_dependent_values()

        # TODO: Check for bidirectional links with efficiency < 1.
        # TODO: Warn if any ramp limits are 0.

        # Per component checks
        for c in self.iterate_components():
            # Checks all components
            check_for_unknown_buses(self, c, strict)
            check_for_unknown_carriers(self, c, strict)
            check_time_series(self, c, strict)
            check_static_power_attributes(self, c, strict)
            check_time_series_power_attributes(self, c, strict)
            check_nans_for_component_default_attrs(self, c, strict)
            # Checks passive_branch_components
            check_for_zero_impedances(self, c, strict)
            # Checks transformers
            check_for_zero_s_nom(c, strict)
            # Checks generators and links
            check_assets(self, c, strict)
            # Checks generators
            check_generators(c, strict)

            if check_dtypes:
                check_dtypes_(c, strict)

        # Combined checks
        check_for_disconnected_buses(self, strict)
        check_investment_periods(self, strict)
        check_shapes(self, strict)


class SubNetwork:
    """
    Connected network of electric buses (AC or DC) with passive flows or
    isolated non-electric buses.

    Generated by n.determine_network_topology().
    """

    # Type hints
    # ----------------

    buses_o: pd.Index
    pvpqs: pd.Index
    pqs: pd.Index
    pvs: pd.Index
    slack_bus: str
    B: spmatrix
    K: spmatrix
    C: spmatrix
    PTDF: spmatrix
    BODF: spmatrix

    list_name = "sub_networks"

    # Methods
    # ------------------

    # from pypsa.pf
    lpf = sub_network_lpf
    pf = sub_network_pf
    find_bus_controls = find_bus_controls
    find_slack_bus = find_slack_bus
    calculate_Y = calculate_Y
    calculate_PTDF = calculate_PTDF
    calculate_B_H = calculate_B_H

    # from pypsa.contingency
    calculate_BODF = calculate_BODF

    # from pypsa.graph
    graph = graph
    incidence_matrix = incidence_matrix
    adjacency_matrix = adjacency_matrix

    @deprecated_common_kwargs
    def __init__(self, n: Network, name: str) -> None:
        self._n = ref(n)
        self.name = name

    @property
    @deprecated(details="Use the `n` property instead.")
    def network(self) -> Network:
        return self._n()  # type: ignore

    @property
    def n(self) -> Network:
        return self._n()  # type: ignore

    @property
    def components(self) -> ComponentsStore:
        def filter_down(key: str, c: Components) -> Any:
            value = c[key]
            if key == "static":
                if c.name in {"Bus"} | self.n.passive_branch_components:
                    return value[value.sub_network == self.name]
                elif c.name in self.n.one_port_components:
                    buses = self.buses_i()
                    return value[value.bus.isin(buses)]
                else:
                    raise ValueError(
                        f"Component {c.name} not supported for sub-networks"
                    )
            elif key == "dynamic":
                dynamic = Dict()
                index = self.static(c.name).index
                for k, v in self.n.dynamic(c.name).items():
                    dynamic[k] = v[index.intersection(v.columns)]
                return dynamic
            else:
                return value

        return ComponentsStore(
            {
                key: SubNetworkComponents(value, filter_down)
                for key, value in self.n.components.items()
            }
        )

    @property
    def c(self) -> ComponentsStore:
        return self.components

    @property
    def snapshots(self) -> pd.Index | pd.MultiIndex:
        return self.n.snapshots

    @property
    def snapshot_weightings(self) -> pd.DataFrame:
        return self.n.snapshot_weightings

    @property
    def investment_periods(self) -> pd.Index:
        return self.n.investment_periods

    @property
    def investment_period_weightings(self) -> pd.DataFrame:
        return self.n.investment_period_weightings

    def branches_i(self, active_only: bool = False) -> pd.MultiIndex:
        types = []
        names = []
        for c in self.iterate_components(self.n.passive_branch_components):
            idx = c.static.query("active").index if active_only else c.static.index
            types += len(idx) * [c.name]
            names += list(idx)
        return pd.MultiIndex.from_arrays([types, names], names=("type", "name"))

    def branches(self) -> pd.DataFrame:
        branches = self.n.passive_branches()
        return branches[branches.sub_network == self.name]

    @future_deprecation(details="Use `self.components.<c_name>` instead.")
    def component(self, c_name: str) -> SubNetworkComponents:
        return self.components[c_name]

    @future_deprecation(details="Use `self.components.<c_name>.static` instead.")
    def df(self, c_name: str) -> pd.DataFrame:
        return self.static(c_name)

    @future_deprecation(details="Use `self.components.<c_name>.static` instead.")
    def static(self, c_name: str) -> pd.DataFrame:
        return self.components[c_name].static

    @future_deprecation(details="Use `self.components.<c_name>.dynamic` instead.")
    def pnl(self, c_name: str) -> Dict:
        return self.dynamic(c_name)

    @future_deprecation(details="Use `self.components.<c_name>.dynamic` instead.")
    def dynamic(self, c_name: str) -> Dict:
        return self.components[c_name].dynamic

    @future_deprecation(details="Use `self.components.buses.static.index` instead.")
    def buses_i(self) -> pd.Index:
        return self.components.buses.static.index

    @future_deprecation(details="Use `self.components.lines.static.index` instead.")
    def lines_i(self) -> pd.Index:
        return self.components.lines.static.index

    @future_deprecation(
        details="Use `self.components.transformers.static.index` instead."
    )
    def transformers_i(self) -> pd.Index:
        return self.components.transformers.static.index

    @future_deprecation(
        details="Use `self.components.generators.static.index` instead."
    )
    def generators_i(self) -> pd.Index:
        return self.components.generators.static.index

    @future_deprecation(details="Use `self.components.loads.static.index` instead.")
    def loads_i(self) -> pd.Index:
        return self.components.loads.static.index

    @future_deprecation(
        details="Use `self.components.shunt_impedances.static.index` instead."
    )
    def shunt_impedances_i(self) -> pd.Index:
        return self.components.shunt_impedances.static.index

    @future_deprecation(
        details="Use `self.components.storage_units.static.index` instead."
    )
    def storage_units_i(self) -> pd.Index:
        return self.components.storage_units.static.index

    @future_deprecation(details="Use `self.components.stores.index.static` instead.")
    def stores_i(self) -> pd.Index:
        return self.components.stores.static.index

    @future_deprecation(details="Use `self.components.buses.static` instead.")
    def buses(self) -> pd.DataFrame:
        return self.components.buses.static

    @future_deprecation(details="Use `self.components.generators.static` instead.")
    def generators(self) -> pd.DataFrame:
        return self.components.generators.static

    @future_deprecation(details="Use `self.components.loads.static` instead.")
    def loads(self) -> pd.DataFrame:
        return self.components.loads.static

    @future_deprecation(
        details="Use `self.components.shunt_impedances.static` instead."
    )
    def shunt_impedances(self) -> pd.DataFrame:
        return self.components.shunt_impedances.static

    @future_deprecation(details="Use `self.components.storage_units.static` instead.")
    def storage_units(self) -> pd.DataFrame:
        return self.components.storage_units.static

    @future_deprecation(details="Use `self.components.stores.static` instead.")
    def stores(self) -> pd.DataFrame:
        return self.components.stores.static

    @future_deprecation(details="Use `self.components` instead.")
    # Deprecate: Use `self.iterate_components` instead
    def iterate_components(
        self, components: Collection[str] | None = None, skip_empty: bool = True
    ) -> Iterator[SubNetworkComponents]:
        """
        Iterate over components of the sub-network and extract corresponding
        data.

        Parameters
        ----------
        components : list-like, optional
            List of components ('Generator', 'Line', etc.) to iterate over,
            by default None
        skip_empty : bool, optional
            Whether to skip a components with no assigned assets,
            by default True

        Yields
        ------
        Component
            Container for component data. See Component class for details.

        """
        if components is None:
            components = self.n.all_components

        return (
            self.components[c_name]
            for c_name in components
            if not (skip_empty and self.static(c_name).empty)
        )<|MERGE_RESOLUTION|>--- conflicted
+++ resolved
@@ -903,7 +903,6 @@
         pypsa.networks.Network.set_investment_periods : Setter method
         """
         self.periods = periods
-<<<<<<< HEAD
 
     @property
     def has_investment_periods(self) -> bool:
@@ -924,8 +923,6 @@
         pypsa.networks.Network.periods : Periods level of snapshots dimension.
         """
         return self.has_periods
-=======
->>>>>>> 4fc081af
 
     @property
     def snapshot_weightings(self) -> pd.DataFrame:
