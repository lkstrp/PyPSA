--- conflicted
+++ resolved
@@ -57,13 +57,8 @@
     Defines variable(s) for pypsa-network with given lower bound(s) and upper
     bound(s). The variables are stored in the network object under n.vars with
     key of the variable name. If multiple variables are defined at ones, at
-<<<<<<< HEAD
-    least one of lower and upper has to be an array (including pandas) of shape
-    > (1,) or axes have to define the dimensions of the variables.
-=======
     least one of lower and upper has to be an array (including pandas) of
     `shape > (1,)` or axes have to define the dimensions of the variables.
->>>>>>> bd3ef2f6
 
     Parameters
     ----------
