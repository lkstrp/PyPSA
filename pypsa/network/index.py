--- conflicted
+++ resolved
@@ -149,10 +149,6 @@
                 else:
                     dynamic[k] = dynamic[k].reindex(self.snapshots)
 
-<<<<<<< HEAD
-        if options.debug.runtime_verification:
-            _assert_data_integrity(self)
-=======
         # Synchronize investment_periods_data when snapshots have a period level
         if isinstance(sns, pd.MultiIndex):
             self.investment_period_weightings = (
@@ -160,7 +156,9 @@
                     self.periods, fill_value=1.0
                 ).astype(float)
             )
->>>>>>> 5df400dd
+            
+        if options.debug.runtime_verification:
+            _assert_data_integrity(self)
 
     @property
     def snapshots(self) -> pd.Index | pd.MultiIndex:
