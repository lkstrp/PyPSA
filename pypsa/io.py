--- conflicted
+++ resolved
@@ -22,823 +22,11 @@
 logger = logging.getLogger(__name__)
 
 
-<<<<<<< HEAD
-@overload
-def _retrieve_from_url(
-    url: str, io_function: Callable[[Path], pd.read_excel]
-) -> pd.DataFrame: ...
-
-
-@overload
-def _retrieve_from_url(
-    url: str, io_function: Callable[[Path], pd.HDFStore | xr.Dataset]
-) -> Network: ...
-
-
-def _retrieve_from_url(url: str, io_function: Callable) -> pd.DataFrame | Network:
-    with tempfile.NamedTemporaryFile(delete=False) as temp_file:
-        file_path = Path(temp_file.name)
-        logger.info(f"Retrieving network data from {url}.")
-        try:
-            urlretrieve(url, file_path)
-        except Exception as e:
-            logger.error(f"Failed to retrieve network data from {url}: {e}")
-            raise
-        return io_function(file_path)
-
-
-# TODO: Restructure abc inheritance
-
-
-TImpExper = TypeVar("TImpExper", bound="ImpExper")
-
-
-class ImpExper:
-    ds: Any = None
-
-    def __enter__(self: TImpExper) -> TImpExper:
-        if self.ds is not None:
-            self.ds = self.ds.__enter__()
-        return self
-
-    def __exit__(
-        self,
-        exc_type: type,
-        exc_val: BaseException,
-        exc_tb: TracebackType,
-    ) -> None:
-        if exc_type is None:
-            self.finish()
-
-        if self.ds is not None:
-            self.ds.__exit__(exc_type, exc_val, exc_tb)
-
-    def finish(self) -> None:
-        pass
-
-
-class Exporter(ImpExper):
-    def remove_static(self, list_name: str) -> None:
-        pass
-
-    def remove_series(self, list_name: str, attr: str) -> None:
-        pass
-
-    @abstractmethod
-    def save_attributes(self, attrs: dict) -> None:
-        pass
-
-    @abstractmethod
-    def save_meta(self, meta: dict) -> None:
-        pass
-
-    @abstractmethod
-    def save_crs(self, crs: dict) -> None:
-        pass
-
-    @abstractmethod
-    def save_snapshots(self, snapshots: Sequence) -> None:
-        pass
-
-    @abstractmethod
-    def save_investment_periods(self, investment_periods: pd.Index) -> None:
-        pass
-
-    @abstractmethod
-    def save_static(self, list_name: str, df: pd.DataFrame) -> None:
-        pass
-
-    @abstractmethod
-    def save_series(self, list_name: str, attr: str, df: pd.DataFrame) -> None:
-        pass
-
-
-class Importer(ImpExper):
-    pass
-
-
-class ImporterCSV(Importer):
-    def __init__(
-        self, csv_folder_name: str | Path, encoding: str | None, quotechar: str
-    ) -> None:
-        self.csv_folder_name = Path(csv_folder_name)
-        self.encoding = encoding
-        self.quotechar = quotechar
-
-        if not self.csv_folder_name.is_dir():
-            msg = f"Directory {csv_folder_name} does not exist."
-            raise FileNotFoundError(msg)
-
-    def get_attributes(self) -> dict | None:
-        fn = self.csv_folder_name.joinpath("network.csv")
-        if not fn.is_file():
-            return None
-
-        dtypes = {"pypsa_version": str}
-        return dict(
-            pd.read_csv(
-                fn, encoding=self.encoding, dtype=dtypes, quotechar=self.quotechar
-            ).iloc[0]
-        )
-
-    def get_meta(self) -> dict:
-        fn = self.csv_folder_name.joinpath("meta.json")
-        return {} if not fn.is_file() else json.loads(fn.open().read())
-
-    def get_crs(self) -> dict:
-        fn = self.csv_folder_name.joinpath("crs.json")
-        return {} if not fn.is_file() else json.loads(fn.open().read())
-
-    def get_snapshots(self) -> pd.Index:
-        fn = self.csv_folder_name.joinpath("snapshots.csv")
-        if not fn.is_file():
-            return None
-        df = pd.read_csv(
-            fn,
-            index_col=0,
-            encoding=self.encoding,
-            quotechar=self.quotechar,
-            parse_dates=True,
-        )
-        # backwards-compatibility: level "snapshot" was rename to "timestep"
-        if "snapshot" in df:
-            df["snapshot"] = pd.to_datetime(df.snapshot)
-        if "timestep" in df:
-            df["timestep"] = pd.to_datetime(df.timestep)
-        return df
-
-    def get_investment_periods(self) -> pd.Series:
-        fn = self.csv_folder_name.joinpath("investment_periods.csv")
-        if not fn.is_file():
-            return None
-        return pd.read_csv(
-            fn, index_col=0, encoding=self.encoding, quotechar=self.quotechar
-        )
-
-    def get_static(self, list_name: str) -> pd.DataFrame:
-        fn = self.csv_folder_name.joinpath(list_name + ".csv")
-        return (
-            pd.read_csv(
-                fn, index_col=0, encoding=self.encoding, quotechar=self.quotechar
-            )
-            if fn.is_file()
-            else None
-        )
-
-    def get_series(self, list_name: str) -> Iterable[tuple[str, pd.DataFrame]]:
-        for fn in self.csv_folder_name.iterdir():
-            if fn.name.startswith(list_name + "-") and fn.name.endswith(".csv"):
-                attr = fn.name[len(list_name) + 1 : -4]
-                df = pd.read_csv(
-                    self.csv_folder_name.joinpath(fn.name),
-                    index_col=0,
-                    encoding=self.encoding,
-                    quotechar=self.quotechar,
-                    parse_dates=True,
-                )
-                yield attr, df
-
-
-class ExporterCSV(Exporter):
-    def __init__(
-        self, csv_folder_name: Path | str, encoding: str | None, quotechar: str
-    ) -> None:
-        self.csv_folder_name = Path(csv_folder_name)
-        self.encoding = encoding
-        self.quotechar = quotechar
-
-        # make sure directory exists
-        if not self.csv_folder_name.is_dir():
-            logger.warning(f"Directory {csv_folder_name} does not exist, creating it")
-            self.csv_folder_name.mkdir()
-
-    def save_attributes(self, attrs: dict) -> None:
-        name = attrs.pop("name")
-        df = pd.DataFrame(attrs, index=pd.Index([name], name="name"))
-        fn = self.csv_folder_name.joinpath("network.csv")
-        with fn.open("w"):
-            df.to_csv(fn, encoding=self.encoding, quotechar=self.quotechar)
-
-    def save_meta(self, meta: dict) -> None:
-        fn = self.csv_folder_name.joinpath("meta.json")
-        fn.open("w").write(json.dumps(meta))
-
-    def save_crs(self, crs: dict) -> None:
-        fn = self.csv_folder_name.joinpath("crs.json")
-        fn.open("w").write(json.dumps(crs))
-
-    def save_snapshots(self, snapshots: pd.Index) -> None:
-        fn = self.csv_folder_name.joinpath("snapshots.csv")
-        with fn.open("w"):
-            snapshots.to_csv(fn, encoding=self.encoding, quotechar=self.quotechar)
-
-    def save_investment_periods(self, investment_periods: pd.Index) -> None:
-        fn = self.csv_folder_name.joinpath("investment_periods.csv")
-        with fn.open("w"):
-            investment_periods.to_csv(
-                fn, encoding=self.encoding, quotechar=self.quotechar
-            )
-
-    def save_static(self, list_name: str, df: pd.DataFrame) -> None:
-        fn = self.csv_folder_name.joinpath(list_name + ".csv")
-        with fn.open("w"):
-            df.to_csv(fn, encoding=self.encoding, quotechar=self.quotechar)
-
-    def save_series(self, list_name: str, attr: str, df: pd.DataFrame) -> None:
-        fn = self.csv_folder_name.joinpath(list_name + "-" + attr + ".csv")
-        with fn.open("w"):
-            df.to_csv(fn, encoding=self.encoding, quotechar=self.quotechar)
-
-    def remove_static(self, list_name: str) -> None:
-        if fns := list(self.csv_folder_name.joinpath(list_name).glob("*.csv")):
-            for fn in fns:
-                fn.unlink()
-            logger.warning(f"Stale csv file(s) {', '.join(fns)} removed")
-
-    def remove_series(self, list_name: str, attr: str) -> None:
-        fn = self.csv_folder_name.joinpath(list_name + "-" + attr + ".csv")
-        if fn.exists():
-            fn.unlink()
-
-
-class ImporterExcel(Importer):
-    def __init__(self, path: str | Path, engine: str = "calamine") -> None:
-        if engine == "calamine":
-            check_optional_dependency(
-                "python_calamine",
-                "Missing optional dependencies to use Excel files. Install them via "
-                "`pip install pypsa[excel]`. If you passed any other engine, "
-                "make sure it is installed.",
-            )
-        if not isinstance(path, (str | Path)):
-            msg = f"Invalid path type. Expected str or Path, got {type(path)}."
-            raise TypeError(msg)
-
-        path = Path(path)
-        if not path.is_file():
-            msg = f"Excel file {path} does not exist."
-            raise FileNotFoundError(msg)
-        self.engine = engine
-
-        reader = partial(pd.read_excel, sheet_name=None, engine=self.engine)
-        if validators.url(str(path)):
-            self.sheets = _retrieve_from_url(str(path), reader)
-        else:
-            self.sheets = reader(path)
-        self.index: dict = {}
-
-    def get_attributes(self) -> dict | None:
-        try:
-            return dict(self.sheets["network"].iloc[0])
-        except (ValueError, KeyError):
-            return None
-
-    def get_meta(self) -> dict:
-        try:
-            df = self.sheets["meta"]
-            if not df.empty:
-                meta = {}
-                for _, row in df.iterrows():
-                    key = row["Key"]
-                    value = row["Value"]
-
-                    # Try to parse JSON strings back into dictionaries
-                    if isinstance(value, str):
-                        try:
-                            value = json.loads(value)
-                        except json.JSONDecodeError:
-                            pass
-
-                    meta[key] = value
-                return meta
-            return {}
-        except (ValueError, KeyError):
-            return {}
-
-    def get_crs(self) -> dict:
-        try:
-            df = self.sheets["crs"]
-            if not df.empty:
-                # Assuming first column is keys and second column is values
-                return dict(zip(df.iloc[:, 0], df.iloc[:, 1]))
-            return {}
-        except (ValueError, KeyError):
-            return {}
-
-    def get_snapshots(self) -> pd.Index:
-        try:
-            df = self.sheets["snapshots"]
-            df = df.set_index(df.columns[0])
-            # backwards-compatibility: level "snapshot" was rename to "timestep"
-            if "snapshot" in df:
-                df["snapshot"] = pd.to_datetime(df.snapshot)
-            if "timestep" in df:
-                df["timestep"] = pd.to_datetime(df.timestep)
-            return df
-        except (ValueError, KeyError):
-            return None
-
-    def get_investment_periods(self) -> pd.Series:
-        try:
-            df = self.sheets["investment_periods"]
-            df = df.set_index(df.columns[0])
-            return df
-
-        except (ValueError, KeyError):
-            return None
-
-    def get_static(self, list_name: str) -> pd.DataFrame:
-        try:
-            df = self.sheets[list_name]
-            df = df.set_index(df.columns[0])
-            return df
-        except (ValueError, KeyError):
-            return None
-
-    def get_series(self, list_name: str) -> Iterable[tuple[str, pd.DataFrame]]:
-        for sheet_name, df in self.sheets.items():
-            if sheet_name.startswith(list_name + "-"):
-                attr = sheet_name[len(list_name) + 1 :]
-                df = df.set_index(df.columns[0])
-                yield attr, df
-
-
-class ExporterExcel(Exporter):
-    def __init__(self, excel_file_path: Path | str, engine: str = "openpyxl") -> None:
-        if engine == "openpyxl":
-            check_optional_dependency(
-                "openpyxl",
-                "Missing optional dependencies to use Excel files. Install them via "
-                "`pip install pypsa[excel]`. If you passed any other engine, "
-                "make sure it is installed.",
-            )
-        self.engine = engine
-        self.excel_file_path = Path(excel_file_path)
-        # Create an empty Excel file if it doesn't exist
-        if not self.excel_file_path.exists():
-            logger.warning(f"Excel file {excel_file_path} does not exist, creating it")
-            with pd.ExcelWriter(self.excel_file_path, engine=self.engine) as writer:
-                pd.DataFrame().to_excel(writer, sheet_name="_temp")
-
-        # Keep track of sheets to avoid overwriting
-        self._writer = None
-
-    @property
-    def writer(self) -> pd.ExcelWriter:
-        if self._writer is None:
-            self._writer = pd.ExcelWriter(
-                self.excel_file_path,
-                engine=self.engine,
-                mode="a" if self.excel_file_path.exists() else "w",
-                if_sheet_exists="replace",
-            )
-        return self._writer
-
-    def save_attributes(self, attrs: dict) -> None:
-        name = attrs.pop("name")
-        df = pd.DataFrame(attrs, index=pd.Index([name], name="name"))
-        df.to_excel(self.writer, sheet_name="network")
-
-    def save_meta(self, meta: dict) -> None:
-        # Convert meta dictionary to DataFrame with proper handling of nested dicts
-        meta_items = []
-        for key, value in meta.items():
-            # If value is a dict, serialize it as JSON
-            if isinstance(value, dict):
-                value = json.dumps(value)
-            meta_items.append([key, value])
-
-        df = pd.DataFrame(meta_items, columns=["Key", "Value"])
-        df.to_excel(self.writer, sheet_name="meta", index=False)
-
-    def save_crs(self, crs: dict) -> None:
-        # Convert crs dictionary to DataFrame
-        df = pd.DataFrame(list(crs.items()), columns=["Key", "Value"])
-        df.to_excel(self.writer, sheet_name="crs", index=False)
-
-    def save_snapshots(self, snapshots: pd.Index) -> None:
-        snapshots.to_excel(self.writer, sheet_name="snapshots")
-
-    def save_investment_periods(self, investment_periods: pd.Index) -> None:
-        investment_periods.to_excel(self.writer, sheet_name="investment_periods")
-
-    def save_static(self, list_name: str, df: pd.DataFrame) -> None:
-        df.to_excel(self.writer, sheet_name=list_name)
-
-    def save_series(self, list_name: str, attr: str, df: pd.DataFrame) -> None:
-        sheet_name = f"{list_name}-{attr}"
-        df.to_excel(self.writer, sheet_name=sheet_name)
-
-    def remove_static(self, list_name: str) -> None:
-        if list_name in self.writer.book.sheetnames:
-            del self.writer.book[list_name]
-            logger.warning(f"Stale sheet {list_name} removed")
-
-    def remove_series(self, list_name: str, attr: str) -> None:
-        sheet_name = f"{list_name}-{attr}"
-        if sheet_name in self.writer.book.sheetnames:
-            del self.writer.book[sheet_name]
-            logger.warning(f"Stale sheet {sheet_name} removed")
-
-    def finish(self) -> None:
-        # Remove temp sheet if it exists
-        if "_temp" in self.writer.book.sheetnames:
-            del self.writer.book["_temp"]
-        # Close writer
-        if self.writer is not None:
-            self.writer.close()
-
-
-class ImporterHDF5(Importer):
-    def __init__(self, path: str | pd.HDFStore) -> None:
-        check_optional_dependency(
-            "tables",
-            "Missing optional dependencies to use HDF5 files. Install them via "
-            "`pip install pypsa[hdf5]` or `conda install -c conda-forge pypsa[hdf5]`.",
-        )
-        self.path = path
-        self.ds: pd.HDFStore
-        if isinstance(path, (str | Path)):
-            reader = partial(pd.HDFStore, mode="r")
-            if validators.url(str(path)):
-                self.ds = _retrieve_from_url(str(path), reader)
-            else:
-                self.ds = reader(Path(path))
-
-        self.index: dict = {}
-
-    def get_attributes(self) -> dict:
-        return dict(self.ds["/network"].reset_index().iloc[0])
-
-    def get_meta(self) -> dict:
-        return json.loads(self.ds["/meta"][0] if "/meta" in self.ds else "{}")
-
-    def get_crs(self) -> dict:
-        return json.loads(self.ds["/crs"][0] if "/crs" in self.ds else "{}")
-
-    def get_snapshots(self) -> pd.Series:
-        return self.ds["/snapshots"] if "/snapshots" in self.ds else None
-
-    def get_investment_periods(self) -> pd.Series:
-        return (
-            self.ds["/investment_periods"] if "/investment_periods" in self.ds else None
-        )
-
-    def get_static(self, list_name: str) -> pd.DataFrame:
-        if "/" + list_name not in self.ds:
-            return None
-
-        if self.pypsa_version is None or self.pypsa_version < [0, 13, 1]:  # type: ignore
-            df = self.ds["/" + list_name]
-        else:
-            df = self.ds["/" + list_name].set_index("name")
-
-        self.index[list_name] = df.index
-        return df
-
-    def get_series(self, list_name: str) -> Iterable[tuple[str, pd.DataFrame]]:
-        for tab in self.ds:
-            if tab.startswith("/" + list_name + "_t/"):
-                attr = tab[len("/" + list_name + "_t/") :]
-                df = self.ds[tab]
-                df.columns = self.index[list_name][df.columns]
-                yield attr, df
-
-
-class ExporterHDF5(Exporter):
-    def __init__(self, path: str | Path, **kwargs: Any) -> None:
-        check_optional_dependency(
-            "tables",
-            "Missing optional dependencies to use HDF5 files. Install them via "
-            "`pip install pypsa[hdf5]` or `conda install -c conda-forge pypsa[hdf5]`.",
-        )
-        path = Path(path)
-        self._hdf5_handle = path.open("w")
-        self.ds = pd.HDFStore(path, mode="w", **kwargs)
-        self.index: dict = {}
-
-    def __exit__(
-        self, exc_type: type, exc_val: BaseException, exc_tb: TracebackType
-    ) -> None:
-        super().__exit__(exc_type, exc_val, exc_tb)
-
-    def save_attributes(self, attrs: dict) -> None:
-        name = attrs.pop("name")
-        self.ds.put(
-            "/network",
-            pd.DataFrame(attrs, index=pd.Index([name], name="name")),
-            format="table",
-            index=False,
-        )
-
-    def save_meta(self, meta: dict) -> None:
-        self.ds.put("/meta", pd.Series(json.dumps(meta)))
-
-    def save_crs(self, crs: dict) -> None:
-        self.ds.put("/crs", pd.Series(json.dumps(crs)))
-
-    def save_snapshots(self, snapshots: Sequence) -> None:
-        self.ds.put("/snapshots", snapshots, format="table", index=False)
-
-    def save_investment_periods(self, investment_periods: pd.Index) -> None:
-        self.ds.put(
-            "/investment_periods",
-            investment_periods,
-            format="table",
-            index=False,
-        )
-
-    def save_static(self, list_name: str, df: pd.DataFrame) -> None:
-        df = df.rename_axis(index="name")
-        self.index[list_name] = df.index
-        df = df.reset_index()
-        self.ds.put("/" + list_name, df, format="table", index=False)
-
-    def save_series(self, list_name: str, attr: str, df: pd.DataFrame) -> None:
-        df = df.set_axis(self.index[list_name].get_indexer(df.columns), axis="columns")
-        self.ds.put("/" + list_name + "_t/" + attr, df, format="table", index=False)
-
-    def finish(self) -> None:
-        self._hdf5_handle.close()
-
-
-class ImporterNetCDF(Importer):
-    ds: xr.Dataset
-
-    def __init__(self, path: str | Path | xr.Dataset) -> None:
-        self.path = path
-        if isinstance(path, (str | Path)):
-            if validators.url(str(path)):
-                self.ds = _retrieve_from_url(str(path), xr.open_dataset)
-            else:
-                self.ds = xr.open_dataset(Path(path))
-        else:
-            self.ds = path
-
-    def __enter__(self) -> ImporterNetCDF:
-        if isinstance(self.path, (str | Path)):
-            super().__init__()
-        return self
-
-    def __exit__(
-        self,
-        exc_type: type,
-        exc_val: BaseException,
-        exc_tb: TracebackType,
-    ) -> None:
-        if isinstance(self.path, (str | Path)):
-            super().__exit__(exc_type, exc_val, exc_tb)
-
-    def get_attributes(self) -> dict:
-        return {
-            attr[len("network_") :]: val
-            for attr, val in self.ds.attrs.items()
-            if attr.startswith("network_")
-        }
-
-    def get_meta(self) -> dict:
-        return json.loads(self.ds.attrs.get("meta", "{}"))
-
-    def get_crs(self) -> dict:
-        return json.loads(self.ds.attrs.get("crs", "{}"))
-
-    def get_snapshots(self) -> pd.DataFrame:
-        return self.get_static("snapshots", "snapshots")
-
-    def get_investment_periods(self) -> pd.DataFrame:
-        return self.get_static("investment_periods", "investment_periods")
-
-    def get_static(self, list_name: str, index_name: str | None = None) -> pd.DataFrame:
-        t = list_name + "_"
-        i = len(t)
-        if index_name is None:
-            index_name = list_name + "_i"
-        if index_name not in self.ds.coords:
-            return None
-        index = self.ds.coords[index_name].to_index().rename("name")
-        df = pd.DataFrame(index=index)
-        for attr in self.ds.data_vars.keys():
-            if attr.startswith(t) and attr[i : i + 2] != "t_":
-                df[attr[i:]] = self.ds[attr].to_pandas()
-        return df
-
-    def get_series(self, list_name: str) -> Iterable[tuple[str, pd.DataFrame]]:
-        t = list_name + "_t_"
-        for attr in self.ds.data_vars.keys():
-            if attr.startswith(t):
-                df = self.ds[attr].to_pandas()
-                df.index.name = "name"
-                df.columns.name = "name"
-                yield attr[len(t) :], df
-
-
-class ExporterNetCDF(Exporter):
-    def __init__(
-        self,
-        path: str | None,
-        compression: dict | None = {"zlib": True, "complevel": 4},
-        float32: bool = False,
-    ) -> None:
-        self.path = path
-        self.compression = compression
-        self.float32 = float32
-        self.ds = xr.Dataset()
-
-    def save_attributes(self, attrs: dict) -> None:
-        self.ds.attrs.update(("network_" + attr, val) for attr, val in attrs.items())
-
-    def save_meta(self, meta: dict) -> None:
-        self.ds.attrs["meta"] = json.dumps(meta)
-
-    def save_crs(self, crs: dict) -> None:
-        self.ds.attrs["crs"] = json.dumps(crs)
-
-    def save_snapshots(self, snapshots: pd.Index) -> None:
-        snapshots = snapshots.rename_axis(index="snapshots")
-        for attr in snapshots.columns:
-            self.ds["snapshots_" + attr] = snapshots[attr]
-
-    def save_investment_periods(self, investment_periods: pd.Index) -> None:
-        investment_periods = investment_periods.rename_axis(index="investment_periods")
-        for attr in investment_periods.columns:
-            self.ds["investment_periods_" + attr] = investment_periods[attr]
-
-    def save_static(self, list_name: str, df: pd.DataFrame) -> None:
-        df = df.rename_axis(index=list_name + "_i")
-        self.ds[list_name + "_i"] = df.index
-        for attr in df.columns:
-            self.ds[list_name + "_" + attr] = df[attr]
-
-    def save_series(self, list_name: str, attr: str, df: pd.DataFrame) -> None:
-        df = df.rename_axis(index="snapshots", columns=list_name + "_t_" + attr + "_i")
-        self.ds[list_name + "_t_" + attr] = df
-
-    def set_compression_encoding(self) -> None:
-        logger.debug(f"Setting compression encodings: {self.compression}")
-        for v in self.ds.data_vars:
-            if self.ds[v].dtype.kind not in ["U", "O"]:
-                self.ds[v].encoding.update(self.compression)
-
-    def typecast_float32(self) -> None:
-        logger.debug("Typecasting float64 to float32.")
-        for v in self.ds.data_vars:
-            if self.ds[v].dtype == np.float64:
-                self.ds[v] = self.ds[v].astype(np.float32)
-
-    def finish(self) -> None:
-        if self.float32:
-            self.typecast_float32()
-        if self.compression:
-            self.set_compression_encoding()
-        if self.path is not None:
-            _path = Path(self.path)
-            with _path.open("w"):
-                self.ds.to_netcdf(_path)
-
-
-@deprecated_common_kwargs
-def _export_to_exporter(
-    n: Network,
-    exporter: Exporter,
-    basename: str | None = None,
-    quotechar: str = '"',
-    export_standard_types: bool = False,
-) -> None:
-    """
-    Export to exporter.
-
-    Both static and series attributes of components are exported, but only
-    if they have non-default values.
-
-    Parameters
-    ----------
-    exporter : Exporter
-        Initialized exporter instance
-    basename : str
-        Basename, used for logging
-    export_standard_types : boolean, default False
-        If True, then standard types are exported too (upon reimporting you
-        should then set "ignore_standard_types" when initialising the netowrk).
-    """
-    if not basename:
-        basename = "<unnamed>"
-    # exportable component types
-    allowed_types = (float, int, bool, str) + tuple(np.sctypeDict.values())
-
-    # first export network properties
-    _attrs = {
-        attr: getattr(n, attr)
-        for attr in dir(n)
-        if (not attr.startswith("__") and isinstance(getattr(n, attr), allowed_types))
-    }
-    _attrs = {}
-    for attr in dir(n):
-        if not attr.startswith("__"):
-            value = getattr(n, attr)
-            if isinstance(value, allowed_types):
-                # skip properties without setter
-                prop = getattr(n.__class__, attr, None)
-                if isinstance(prop, property) and prop.fset is None:
-                    continue
-                _attrs[attr] = value
-
-    exporter.save_attributes(_attrs)
-
-    crs = {}
-    if n.crs is not None:
-        crs["_crs"] = n.crs.to_wkt()
-    exporter.save_crs(crs)
-
-    exporter.save_meta(n.meta)
-
-    # now export snapshots
-    if isinstance(n.snapshot_weightings.index, pd.MultiIndex):
-        n.snapshot_weightings.index.rename(["period", "timestep"], inplace=True)
-    else:
-        n.snapshot_weightings.index.rename("snapshot", inplace=True)
-    snapshots = n.snapshot_weightings.reset_index()
-    exporter.save_snapshots(snapshots)
-
-    # export investment period weightings
-    investment_periods = n.investment_period_weightings
-    exporter.save_investment_periods(investment_periods)
-
-    exported_components = []
-    for component in n.all_components - {"SubNetwork"}:
-        list_name = n.components[component]["list_name"]
-        attrs = n.components[component]["attrs"]
-
-        static = n.static(component)
-        dynamic = n.dynamic(component)
-
-        if component == "Shape":
-            static = pd.DataFrame(static).assign(geometry=static["geometry"].to_wkt())
-
-        if not export_standard_types and component in n.standard_type_components:
-            static = static.drop(n.components[component]["standard_types"].index)
-
-        # first do static attributes
-        static = static.rename_axis(index="name")
-        if static.empty:
-            exporter.remove_static(list_name)
-            continue
-
-        col_export = []
-        for col in static.columns:
-            # do not export derived attributes
-            if col in ["sub_network", "r_pu", "x_pu", "g_pu", "b_pu"]:
-                continue
-            if (
-                col in attrs.index
-                and pd.isnull(attrs.at[col, "default"])
-                and pd.isnull(static[col]).all()
-            ):
-                continue
-            if (
-                col in attrs.index
-                and static[col].dtype == attrs.at[col, "dtype"]
-                and (static[col] == attrs.at[col, "default"]).all()
-            ):
-                continue
-
-            col_export.append(col)
-
-        exporter.save_static(list_name, static[col_export])
-
-        # now do varying attributes
-        for attr in dynamic:
-            if attr not in attrs.index:
-                col_export = dynamic[attr].columns
-            else:
-                default = attrs.at[attr, "default"]
-
-                if pd.isnull(default):
-                    col_export = dynamic[attr].columns[
-                        (~pd.isnull(dynamic[attr])).any()
-                    ]
-                else:
-                    col_export = dynamic[attr].columns[(dynamic[attr] != default).any()]
-
-            if len(col_export) > 0:
-                static = dynamic[attr].reset_index()[col_export]
-                exporter.save_series(list_name, attr, static)
-            else:
-                exporter.remove_series(list_name, attr)
-
-        exported_components.append(list_name)
-
-    logger.info(
-        "Exported network '%s' contains: %s", basename, ", ".join(exported_components)
-    )
-
-
-=======
 @deprecated(
     deprecated_in="0.35.0",
     removed_in="1.0.0",
     details="Use `n.import_from_csv_folder` instead.",
 )
->>>>>>> 992e5e21
 @deprecated_common_kwargs
 def import_from_csv_folder(
     n: Network,
@@ -953,148 +141,8 @@
     compression: dict | None = None,
     float32: bool = False,
 ) -> None:
-<<<<<<< HEAD
-    """
-    Import network data from importer.
-
-    Parameters
-    ----------
-    skip_time : bool
-        Skip importing time
-    """
-    attrs = importer.get_attributes()
-    n.meta = importer.get_meta()
-    crs = importer.get_crs()
-    crs = crs.pop("_crs", None)
-    if crs is not None:
-        crs = CRS.from_wkt(crs)
-        n._crs = crs
-
-    current_pypsa_version = [int(s) for s in n.pypsa_version.split(".")]
-    pypsa_version = None
-
-    if attrs is not None:
-        n.name = attrs.pop("name")
-
-        try:
-            pypsa_version = [int(s) for s in attrs.pop("pypsa_version").split(".")]
-        except KeyError:
-            pypsa_version = None
-
-        for attr, val in attrs.items():
-            setattr(n, attr, val)
-
-    ## https://docs.python.org/3/tutorial/datastructures.html#comparing-sequences-and-other-types
-    if pypsa_version is None or pypsa_version < current_pypsa_version:
-        pypsa_version_str = (
-            ".".join(map(str, pypsa_version)) if pypsa_version is not None else "?"
-        )
-        current_pypsa_version_str = ".".join(map(str, current_pypsa_version))
-        logger.warning(
-            "Importing network from PyPSA version v%s while current version is v%s. Read the "
-            "release notes at https://pypsa.readthedocs.io/en/latest/release_notes.html "
-            "to prepare your network for import.",
-            pypsa_version_str,
-            current_pypsa_version_str,
-        )
-
-    if pypsa_version is None or pypsa_version < [0, 18, 0]:
-        n._multi_invest = 0
-
-    importer.pypsa_version = pypsa_version
-    importer.current_pypsa_version = current_pypsa_version
-
-    # if there is snapshots.csv, read in snapshot data
-    df = importer.get_snapshots()
-
-    if df is not None:
-        if snapshot_levels := {"period", "timestep", "snapshot"}.intersection(
-            df.columns
-        ):
-            df.set_index(sorted(snapshot_levels), inplace=True)
-        n.set_snapshots(df.index)
-
-        cols = ["objective", "generators", "stores"]
-        if not df.columns.intersection(cols).empty:
-            n.snapshot_weightings = df.reindex(index=n.snapshots, columns=cols)
-        elif "weightings" in df.columns:
-            n.snapshot_weightings = df["weightings"].reindex(n.snapshots)
-
-        n.set_snapshots(df.index)
-
-    # read in investment period weightings
-    periods = importer.get_investment_periods()
-
-    if periods is not None:
-        n.periods = periods.index
-
-        n._investment_period_weightings = periods.reindex(n.investment_periods)
-
-    imported_components = []
-
-    # now read in other components; make sure buses and carriers come first
-    for component in ["Bus", "Carrier"] + sorted(
-        n.all_components - {"Bus", "Carrier", "SubNetwork"}
-    ):
-        list_name = n.components[component]["list_name"]
-
-        df = importer.get_static(list_name)
-        if df is None:
-            if component == "Bus":
-                logger.error("Error, no buses found")
-                return
-            continue
-
-        if component == "Link":
-            update_linkports_component_attrs(n, where=df)
-
-        n.add(component, df.index, **df)
-
-        if not skip_time:
-            for attr, df in importer.get_series(list_name):
-                df = df.set_index(n.snapshots)
-                _import_series_from_df(n, df, component, attr)
-
-        logger.debug(getattr(n, list_name))
-
-        imported_components.append(list_name)
-
-    logger.info(
-        f"Imported network {str(basename or n.name or '<unnamed>')} "
-        f"has {', '.join(imported_components)}"
-    )
-
-
-def _sort_attrs(df: pd.DataFrame, attrs_list: list[str], axis: int) -> pd.DataFrame:
-    """
-    Sort axis of DataFrame according to the order of attrs_list.
-
-    Attributes not in attrs_list are appended at the end. Attributes in the list but
-    not in the DataFrame are ignored.
-
-    Parameters
-    ----------
-    df : pandas.DataFrame
-        DataFrame to sort
-    attrs_list : list
-        List of attributes to sort by
-    axis : int
-        Axis to sort (0 for index, 1 for columns)
-
-    Returns
-    -------
-    pandas.DataFrame
-    """
-    df_cols_set = set(df.columns if axis == 1 else df.index)
-
-    existing_cols = [col for col in attrs_list if col in df_cols_set]
-    remaining_cols = list(df_cols_set - set(attrs_list))
-
-    return df.reindex(existing_cols + remaining_cols, axis=axis)
-=======
     """Export network and components to a netCDF file."""
     n.export_to_netcdf(path, export_standard_types, compression, float32)
->>>>>>> 992e5e21
 
 
 @deprecated(
@@ -1117,223 +165,8 @@
 def import_series_from_dataframe(
     n: Network, dataframe: pd.DataFrame, cls_name: str, attr: str
 ) -> None:
-<<<<<<< HEAD
-    """
-    Import time series from a pandas DataFrame.
-
-    This function is deprecated. Use :py:meth:`pypsa.Network.add` instead, but it will
-    not work with the same data structure. To get a similar behavior, use
-    `n.dynamic(class_name)[attr] = df` but make sure that the index is aligned. Also note
-    that this is overwriting the attribute dataframe, not adding to it as before.
-    It is better to use :py:meth:`pypsa.Network.add` to import time series data.
-
-    Parameters
-    ----------
-    dataframe : pandas.DataFrame
-        A DataFrame whose index is ``n.snapshots`` and
-        whose columns are a subset of the relevant components.
-    cls_name : string
-        Name of class of component
-    attr : string
-        Name of time-varying series attribute
-
-    --------
-    """
-    _import_series_from_df(n, dataframe, cls_name, attr)
-
-
-def _import_components_from_df(
-    n: Network, df: pd.DataFrame, cls_name: str, overwrite: bool = False
-) -> None:
-    """
-    Import components from a pandas DataFrame.
-
-    If columns are missing then defaults are used.
-
-    If extra columns are added, these are left in the resulting component dataframe.
-
-    Parameters
-    ----------
-    df : pandas.DataFrame
-        A DataFrame whose index is the names of the components and
-        whose columns are the non-default attributes.
-    cls_name : string
-        Name of class of component, e.g. ``"Line", "Bus", "Generator", "StorageUnit"``
-    """
-    attrs = n.components[cls_name]["attrs"]
-
-    static_attrs = attrs[attrs.static].drop("name")
-    non_static_attrs = attrs[~attrs.static]
-
-    if cls_name == "Link":
-        update_linkports_component_attrs(n, where=df)
-
-    # Clean dataframe and ensure correct types
-    df = pd.DataFrame(df)
-    df.index = df.index.astype(str)
-
-    # Fill nan values with default values
-    df = df.fillna(attrs["default"].to_dict())
-
-    for k in static_attrs.index:
-        if k not in df.columns:
-            df[k] = static_attrs.at[k, "default"]
-        else:
-            if static_attrs.at[k, "type"] == "string":
-                df[k] = df[k].replace({np.nan: ""})
-            if static_attrs.at[k, "type"] == "int":
-                df[k] = df[k].fillna(0)
-            if df[k].dtype != static_attrs.at[k, "typ"]:
-                if static_attrs.at[k, "type"] == "geometry":
-                    geometry = df[k].replace({"": None, np.nan: None})
-                    from shapely.geometry.base import BaseGeometry
-
-                    if geometry.apply(lambda x: isinstance(x, BaseGeometry)).all():
-                        df[k] = gpd.GeoSeries(geometry)
-                    else:
-                        df[k] = gpd.GeoSeries.from_wkt(geometry)
-                else:
-                    df[k] = df[k].astype(static_attrs.at[k, "typ"])
-
-    # check all the buses are well-defined
-    # TODO use func from consistency checks
-    for attr in [attr for attr in df if attr.startswith("bus")]:
-        # allow empty buses for multi-ports
-        port = int(attr[-1]) if attr[-1].isdigit() else 0
-        mask = ~df[attr].isin(n.buses.index)
-        if port > 1:
-            mask &= df[attr].ne("")
-        missing = df.index[mask]
-        if len(missing) > 0:
-            logger.warning(
-                "The following %s have buses which are not defined:\n%s",
-                cls_name,
-                missing,
-            )
-
-    non_static_attrs_in_df = non_static_attrs.index.intersection(df.columns)
-    old_static = n.static(cls_name)
-    new_static = df.drop(non_static_attrs_in_df, axis=1)
-
-    # Handle duplicates
-    duplicated_components = old_static.index.intersection(new_static.index)
-    if len(duplicated_components) > 0:
-        if not overwrite:
-            logger.warning(
-                "The following %s are already defined and will be skipped "
-                "(use overwrite=True to overwrite): %s",
-                n.components[cls_name]["list_name"],
-                ", ".join(duplicated_components),
-            )
-            new_static = new_static.drop(duplicated_components)
-        else:
-            old_static = old_static.drop(duplicated_components)
-
-    # Concatenate to new dataframe
-    if not old_static.empty:
-        new_static = pd.concat((old_static, new_static), sort=False)
-
-    if cls_name == "Shape":
-        new_static = gpd.GeoDataFrame(new_static, crs=n.crs)
-
-    # Align index (component names) and columns (attributes)
-    new_static = _sort_attrs(new_static, attrs.index, axis=1)
-
-    new_static.index.name = "component"
-    setattr(n, n.components[cls_name]["list_name"], new_static)
-
-    # Now deal with time-dependent properties
-
-    dynamic = n.dynamic(cls_name)
-
-    for k in non_static_attrs_in_df:
-        # If reading in outputs, fill the outputs
-        dynamic[k] = dynamic[k].reindex(
-            columns=new_static.index, fill_value=non_static_attrs.at[k, "default"]
-        )
-        if overwrite:
-            dynamic[k].loc[:, df.index] = df.loc[:, k].values
-        else:
-            new_components = df.index.difference(duplicated_components)
-            dynamic[k].loc[:, new_components] = df.loc[new_components, k].values
-
-    setattr(n, n.components[cls_name]["list_name"] + "_t", dynamic)
-
-
-def _import_series_from_df(
-    n: Network,
-    df: pd.DataFrame,
-    cls_name: str,
-    attr: str,
-    overwrite: bool = False,
-) -> None:
-    """
-    Import time series from a pandas DataFrame.
-
-    Parameters
-    ----------
-    df : pandas.DataFrame
-        A DataFrame whose index is ``n.snapshots`` and
-        whose columns are a subset of the relevant components.
-    cls_name : string
-        Name of class of component
-    attr : string
-        Name of time-varying series attribute
-    """
-    static = n.static(cls_name)
-    dynamic = n.dynamic(cls_name)
-    list_name = n.components[cls_name]["list_name"]
-
-    if not overwrite:
-        try:
-            df = df.drop(df.columns.intersection(dynamic[attr].columns), axis=1)
-        except KeyError:
-            pass  # Don't drop any columns if the data doesn't exist yet
-
-    df.columns.name = "component"
-
-    # Check if components exist in static df
-    diff = df.columns.difference(static.index)
-    if len(diff) > 0:
-        logger.warning(
-            f"Components {diff} for attribute {attr} of {cls_name} "
-            f"are not in main components dataframe {list_name}"
-        )
-
-    # Get all attributes for the component
-    attrs = n.components[cls_name]["attrs"]
-
-    # Add all unknown attributes to the dataframe without any checks
-    expected_attrs = attrs[lambda ds: ds.type.str.contains("series")].index
-    if attr not in expected_attrs:
-        if overwrite or attr not in dynamic:
-            dynamic[attr] = df
-        return
-
-    # Check if any snapshots are missing
-    diff = n.snapshots.difference(df.index)
-    if len(diff):
-        logger.warning(
-            f"Snapshots {diff} are missing from {attr} of {cls_name}."
-            f" Filling with default value '{attrs.loc[attr].default}'"
-        )
-        df = df.reindex(n.snapshots, fill_value=attrs.loc[attr].default)
-
-    if not attrs.loc[attr].static:
-        dynamic[attr] = dynamic[attr].reindex(
-            columns=df.columns.union(static.index),
-            fill_value=attrs.loc[attr].default,
-        )
-    else:
-        dynamic[attr] = dynamic[attr].reindex(
-            columns=(df.columns.union(dynamic[attr].columns))
-        )
-
-    dynamic[attr].loc[n.snapshots, df.columns] = df.loc[n.snapshots, df.columns]
-=======
     """Import time series from a pandas DataFrame."""
     n._import_series_from_df(dataframe, cls_name, attr)
->>>>>>> 992e5e21
 
 
 @deprecated(
